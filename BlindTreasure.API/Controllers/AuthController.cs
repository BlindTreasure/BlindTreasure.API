--- conflicted
+++ resolved
@@ -2,10 +2,7 @@
 using BlindTreasure.Application.Utils;
 using BlindTreasure.Domain.DTOs.AuthenDTOs;
 using BlindTreasure.Domain.DTOs.UserDTOs;
-<<<<<<< HEAD
-=======
 using BlindTreasure.Infrastructure.Interfaces;
->>>>>>> 93cd6b62
 using Microsoft.AspNetCore.Authorization;
 using Microsoft.AspNetCore.Mvc;
 using System.IdentityModel.Tokens.Jwt;
@@ -18,14 +15,6 @@
 public class AuthController : ControllerBase
 {
     private readonly IAuthService _authService;
-<<<<<<< HEAD
-    private readonly IConfiguration configuration;
-
-    public AuthController(IAuthService authService, IConfiguration configuration)
-    {
-        _authService = authService;
-        this.configuration = configuration;
-=======
     private readonly IClaimsService _claimsService;
     private readonly IConfiguration _configuration;
 
@@ -34,7 +23,6 @@
         _authService = authService;
         _claimsService = claimsService;
         _configuration = configuration;
->>>>>>> 93cd6b62
     }
 
     [HttpPost("register")]
@@ -60,13 +48,6 @@
     [ProducesResponseType(typeof(ApiResult<LoginResponseDto>), 400)]
     public async Task<IActionResult> Login([FromBody] LoginRequestDto dto)
     {
-<<<<<<< HEAD
-        //IConfiguration configuration = new ConfigurationBuilder()
-        //    .SetBasePath(Directory.GetCurrentDirectory())
-        //    .AddEnvironmentVariables()
-        //    .Build();
-=======
->>>>>>> 93cd6b62
         try
         {
             var result = await _authService.LoginAsync(dto, _configuration);
