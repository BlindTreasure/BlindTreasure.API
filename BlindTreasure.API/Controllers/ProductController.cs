﻿using BlindTreasure.Application.Interfaces;
using BlindTreasure.Application.Utils;
using BlindTreasure.Domain.DTOs.Pagination;
using BlindTreasure.Domain.DTOs.ProductDTOs;
using BlindTreasure.Infrastructure.Commons;
using Microsoft.AspNetCore.Authorization;
using Microsoft.AspNetCore.Mvc;

namespace BlindTreasure.API.Controllers;

[Route("api/products")]
[ApiController]
public class ProductController : ControllerBase
{
    private readonly IProductService _productService;

    public ProductController(IProductService productService)
    {
        _productService = productService;
    }


    /// <summary>
    ///     Lấy danh sách sản phẩm dùng chung mọi role (có phân trang).
    /// </summary>
    [HttpGet]
    [ProducesResponseType(typeof(ApiResult<Pagination<ProductDto>>), 200)]
    [ProducesResponseType(typeof(ApiResult<object>), 404)]
    public async Task<IActionResult> GetAll([FromQuery] ProductQueryParameter param)
    {
        try
        {
            var result = await _productService.GetAllAsync(param);
            return Ok(ApiResult<object>.Success(new
            {
                result,
                count = result.TotalCount,
                pageSize = result.PageSize,
                currentPage = result.CurrentPage,
                totalPages = result.TotalPages
            }, "200", "Lấy danh sách sản phẩm thành công."));
        }
        catch (Exception ex)
        {
            var statusCode = ExceptionUtils.ExtractStatusCode(ex);
            var errorResponse = ExceptionUtils.CreateErrorResponse<object>(ex);
            return StatusCode(statusCode, errorResponse);
        }
    }


    /// <summary>
    ///     Lấy chi tiết sản phẩm theo Id dùng chung cho mọi role.
    /// </summary>
    [HttpGet("{id}")]
    [ProducesResponseType(typeof(ApiResult<ProductDto>), 200)]
    [ProducesResponseType(typeof(ApiResult<ProductDto>), 404)]
    public async Task<IActionResult> GetById(Guid id)
    {
        try
        {
            var result = await _productService.GetByIdAsync(id);
            return Ok(ApiResult<ProductDto>.Success(result, "200", "Lấy thông tin sản phẩm thành công."));
        }
        catch (Exception ex)
        {
            var statusCode = ExceptionUtils.ExtractStatusCode(ex);
            var errorResponse = ExceptionUtils.CreateErrorResponse<ProductDto>(ex);
            return StatusCode(statusCode, errorResponse);
        }
    }

    /// <summary>
<<<<<<< HEAD
    ///     đăng ký sản phẩm mới cho seller, có field user id. Dùng cho các role quản trị
=======
    ///     đăng ký sản phẩm mới cho seller, có field user id
>>>>>>> 2698ec40
    /// </summary>
    [HttpPost]
    [Authorize]
    [ProducesResponseType(typeof(ApiResult<ProductDto>), 200)]
    [ProducesResponseType(typeof(ApiResult<ProductDto>), 400)]
    public async Task<IActionResult> Create([FromForm] ProductCreateDto dto)
    {
        try
        {
            var result = await _productService.CreateAsync(dto);
            return Ok(ApiResult<ProductDto>.Success(result, "200", "Tạo sản phẩm thành công."));
        }
        catch (Exception ex)
        {
            var statusCode = ExceptionUtils.ExtractStatusCode(ex);
            var errorResponse = ExceptionUtils.CreateErrorResponse<ProductDto>(ex);
            return StatusCode(statusCode, errorResponse);
        }
    }

    // <summary>
    /// Cập nhật sản phẩm  dùng cho các role quản trị như admin, staff (seller).
    /// </summary>
    [HttpPut("{id}")]
    [Authorize]
    [ProducesResponseType(typeof(ApiResult<ProductDto>), 200)]
    [ProducesResponseType(typeof(ApiResult<ProductDto>), 400)]
    [ProducesResponseType(typeof(ApiResult<ProductDto>), 404)]
    public async Task<IActionResult> Update(Guid id, [FromForm] ProductUpdateDto dto, IFormFile? productImageUrl)
    {
        try
        {
            var result = await _productService.UpdateAsync(id, dto, productImageUrl);
            return Ok(ApiResult<ProductDto>.Success(result, "200", "Cập nhật sản phẩm thành công."));
        }
        catch (Exception ex)
        {
            var statusCode = ExceptionUtils.ExtractStatusCode(ex);
            var errorResponse = ExceptionUtils.CreateErrorResponse<ProductDto>(ex);
            return StatusCode(statusCode, errorResponse);
        }
    }

    /// <summary>
    ///     Xóa mềm sản phẩm dùng cho các role quản trị như admin, staff (seller).
    /// </summary>
    [HttpDelete("{id}")]
    [Authorize]
    [ProducesResponseType(typeof(ApiResult<ProductDto>), 200)]
    [ProducesResponseType(typeof(ApiResult<ProductDto>), 404)]
    public async Task<IActionResult> Delete(Guid id)
    {
        try
        {
            var result = await _productService.DeleteAsync(id);
            return Ok(ApiResult<ProductDto>.Success(result, "200", "Xóa sản phẩm thành công."));
        }
        catch (Exception ex)
        {
            var statusCode = ExceptionUtils.ExtractStatusCode(ex);
            var errorResponse = ExceptionUtils.CreateErrorResponse<ProductDto>(ex);
            return StatusCode(statusCode, errorResponse);
        }
    }

    /// <summary>
<<<<<<< HEAD
    /// Cập nhật ảnh sản phẩm. Backup
=======
    ///     Cập nhật ảnh sản phẩm.
>>>>>>> 2698ec40
    /// </summary>
    [HttpPut("{id}/image")]
    [Authorize]
    [ProducesResponseType(typeof(ApiResult<string>), 200)]
    [ProducesResponseType(typeof(ApiResult<string>), 400)]
    [ProducesResponseType(typeof(ApiResult<string>), 404)]
    public async Task<IActionResult> UpdateProductImage(Guid id, IFormFile? file)
    {
        if (file == null || file.Length == 0)
            return BadRequest(ApiResult.Failure("400", "File không hợp lệ."));

        try
        {
            var imageUrl = await _productService.UploadProductImageAsync(id, file);
            if (string.IsNullOrEmpty(imageUrl))
                return BadRequest(ApiResult.Failure("400", "Không thể cập nhật ảnh sản phẩm."));

            return Ok(ApiResult<string>.Success(imageUrl, "200", "Cập nhật ảnh sản phẩm thành công."));
        }
        catch (Exception ex)
        {
            var statusCode = ExceptionUtils.ExtractStatusCode(ex);
            var errorResponse = ExceptionUtils.CreateErrorResponse<string>(ex);
            return StatusCode(statusCode, errorResponse);
        }
    }
}<|MERGE_RESOLUTION|>--- conflicted
+++ resolved
@@ -71,11 +71,7 @@
     }
 
     /// <summary>
-<<<<<<< HEAD
     ///     đăng ký sản phẩm mới cho seller, có field user id. Dùng cho các role quản trị
-=======
-    ///     đăng ký sản phẩm mới cho seller, có field user id
->>>>>>> 2698ec40
     /// </summary>
     [HttpPost]
     [Authorize]
@@ -142,11 +138,7 @@
     }
 
     /// <summary>
-<<<<<<< HEAD
     /// Cập nhật ảnh sản phẩm. Backup
-=======
-    ///     Cập nhật ảnh sản phẩm.
->>>>>>> 2698ec40
     /// </summary>
     [HttpPut("{id}/image")]
     [Authorize]
