--- conflicted
+++ resolved
@@ -1,4 +1,4 @@
-﻿using BlindTreasure.Application.Interfaces;
+using BlindTreasure.Application.Interfaces;
 using BlindTreasure.Application.Interfaces.Commons;
 using BlindTreasure.Application.Services;
 using BlindTreasure.Application.Utils;
@@ -597,150 +597,6 @@
         {
             var statusCode = ExceptionUtils.ExtractStatusCode(ex);
             var errorResponse = ExceptionUtils.CreateErrorResponse<object>(ex);
-            return StatusCode(statusCode, errorResponse);
-        }
-    }
-
-
-
-    [HttpPost("dev/seed-statistics-orders")]
-    public async Task<IActionResult> SeedStatisticsOrders([FromQuery] Guid? sellerId = null)
-    {
-        try
-        {
-            var users = await _context.Users
-                .Where(u => u.Status == UserStatus.Active && !u.IsDeleted)
-                .ToListAsync();
-
-            List<Seller> sellers;
-            List<Product> products;
-
-            if (sellerId.HasValue)
-            {
-                sellers = await _context.Sellers
-                    .Where(s => s.Status == SellerStatus.Approved && !s.IsDeleted && s.Id == sellerId.Value)
-                    .ToListAsync();
-                products = await _context.Products
-                    .Where(p => p.Status == ProductStatus.Active && p.Stock > 0 && !p.IsDeleted && p.SellerId == sellerId.Value)
-                    .ToListAsync();
-            }
-            else
-            {
-                sellers = await _context.Sellers
-                    .Where(s => s.Status == SellerStatus.Approved && !s.IsDeleted)
-                    .ToListAsync();
-                products = await _context.Products
-                    .Where(p => p.Status == ProductStatus.Active && p.Stock > 0 && !p.IsDeleted)
-                    .ToListAsync();
-            }
-
-            if (!users.Any() || !sellers.Any() || !products.Any())
-                return BadRequest("Not enough users, sellers, or products to seed.");
-
-            var now = DateTime.UtcNow;
-            var random = new Random();
-            var orderStatusArr = new[] {
-            OrderStatus.PAID.ToString(),
-            OrderStatus.PENDING.ToString(),
-            OrderStatus.CANCELLED.ToString(),
-            OrderStatus.EXPIRED.ToString()
-        };
-            var detailStatusArr = new[] {
-            OrderDetailItemStatus.DELIVERED,
-            OrderDetailItemStatus.PENDING,
-            OrderDetailItemStatus.SHIPPING_REQUESTED,
-            OrderDetailItemStatus.CANCELLED
-        };
-
-            var orders = new List<Order>();
-            var orderDetails = new List<OrderDetail>();
-            var inventoryItems = new List<InventoryItem>();
-
-            for (int i = 0; i < 7; i++)
-            {
-                var user = users[random.Next(users.Count)];
-                var orderProducts = products.OrderBy(_ => Guid.NewGuid()).Take(random.Next(1, 3)).ToList();
-                var orderId = Guid.NewGuid();
-
-                var status = orderStatusArr[i % orderStatusArr.Length];
-                var placedAt = now.AddDays(-random.Next(2, 20));
-                var completedAt = status == OrderStatus.PAID.ToString() ? placedAt.AddDays(1) : (DateTime?)null;
-
-                var totalAmount = orderProducts.Sum(p => p.Price);
-                var finalAmount = totalAmount - (i % 2 == 0 ? 50000 : 0); // Some orders have a discount
-
-                var order = new Order
-                {
-                    Id = orderId,
-                    UserId = user.Id,
-                    Status = status,
-                    TotalAmount = totalAmount,
-                    FinalAmount = finalAmount,
-                    PlacedAt = placedAt,
-                    CompletedAt = completedAt,
-                    CreatedAt = placedAt
-                };
-                orders.Add(order);
-
-                foreach (var product in orderProducts)
-                {
-                    var seller = sellers.FirstOrDefault(s => s.Id == product.SellerId);
-                    if (seller == null) continue;
-
-                    var quantity = random.Next(1, 3);
-                    var discount = (i + quantity) % 3 == 0 ? Math.Round(product.Price * 0.1m, 0) : 0m;
-                    var finalDetailPrice = product.Price * quantity - discount;
-                    var detailStatus = detailStatusArr[(i + quantity) % detailStatusArr.Length];
-
-                    var orderDetail = new OrderDetail
-                    {
-                        Id = Guid.NewGuid(),
-                        OrderId = orderId,
-                        ProductId = product.Id,
-                        Quantity = quantity,
-                        UnitPrice = product.Price,
-                        TotalPrice = product.Price * quantity,
-                        DetailDiscountPromotion = discount,
-                        FinalDetailPrice = finalDetailPrice,
-                        Status = detailStatus,
-                        SellerId = seller.Id,
-                        CreatedAt = placedAt
-                    };
-                    orderDetails.Add(orderDetail);
-
-                    var inventoryItem = new InventoryItem
-                    {
-                        Id = Guid.NewGuid(),
-                        UserId = user.Id,
-                        ProductId = product.Id,
-                        OrderDetailId = orderDetail.Id,
-                        Status = InventoryItemStatus.Available,
-                        IsFromBlindBox = false,
-                        Location = "HCM",
-                        Tier = RarityName.Common,
-                        CreatedAt = completedAt ?? placedAt
-                    };
-                    inventoryItems.Add(inventoryItem);
-                }
-            }
-
-            await _context.Orders.AddRangeAsync(orders);
-            await _context.OrderDetails.AddRangeAsync(orderDetails);
-            await _context.InventoryItems.AddRangeAsync(inventoryItems);
-            await _context.SaveChangesAsync();
-
-            _logger.Success($"[SeedStatisticsOrders] Seeded {orders.Count} orders, {orderDetails.Count} order details.");
-
-            return Ok(ApiResult<object>.Success(new
-            {
-                Message = $"Seeded {orders.Count} orders and {orderDetails.Count} order details for statistics testing."
-            }));
-        }
-        catch (Exception ex)
-        {
-            var statusCode = ExceptionUtils.ExtractStatusCode(ex);
-            var errorResponse = ExceptionUtils.CreateErrorResponse<object>(ex);
-            _logger.Error($"[SeedStatisticsOrders] Exception: {ex.Message}");
             return StatusCode(statusCode, errorResponse);
         }
     }
@@ -2177,28 +2033,8 @@
             new()
             {
                 Id = Guid.NewGuid(),
-<<<<<<< HEAD
                 Code = "BTFREESHIP",
                 Description = "Miễn phí vận chuyển từ BlindTreasure",
-=======
-                Code = "LIMITED",
-                Description = "Voucher giới hạn cho khách VIP, giảm 15%.",
-                DiscountType = DiscountType.Percentage,
-                DiscountValue = 15,
-                StartDate = now,
-                EndDate = now.AddMonths(1),
-                Status = PromotionStatus.Approved,
-                SellerId = seller.Id,
-                UsageLimit = 10,
-                CreatedByRole = RoleType.Staff,
-                CreatedAt = now
-            },
-            new()
-            {
-                Id = Guid.NewGuid(),
-                Code = "REJECT",
-                Description = "Voucher test bị từ chối.",
->>>>>>> b8fc3f2d
                 DiscountType = DiscountType.Fixed,
                 DiscountValue = 30000,
                 StartDate = now,
@@ -2224,8 +2060,7 @@
                 SellerId = smiskiSeller.Id,
                 UsageLimit = 200,
                 CreatedByRole = RoleType.Seller,
-                CreatedAt = now,
-         
+                CreatedAt = now
             },
             new()
             {
@@ -2322,27 +2157,7 @@
             }
         }
 
-<<<<<<< HEAD
         await _context.PromotionParticipants.AddRangeAsync(participants);
-=======
-        var smiskySeller = await _context.Sellers.FirstOrDefaultAsync(s => s.CompanyName.Contains("Smiski Official Store Tokyo Japan"));
-        var smiskyPromotion = await _context.Promotions.FirstOrDefaultAsync(p =>
-            p.Code == "SMISKI15" && p.Status == PromotionStatus.Approved );
-
-        if (smiskySeller != null)
-        {
-            var smiskyParticipant = new PromotionParticipant
-            {
-                Id = Guid.NewGuid(),
-                PromotionId = smiskyPromotion.Id,
-                SellerId = smiskySeller.Id,
-                JoinedAt = now
-            };
-            promotionParticipant.Add(smiskyParticipant);
-        }
-
-        await _context.PromotionParticipants.AddRangeAsync(promotionParticipant);
->>>>>>> b8fc3f2d
         await _context.SaveChangesAsync();
         _logger.Success(
             $"[SeedPromotionParticipants] Đã seed {participants.Count} participant mẫu (chỉ cho blindtreasure).");
@@ -2440,10 +2255,7 @@
         _logger.Success("Roles seeded successfully.");
     }
 
-
     #endregion
-
-
 }
 
 public class MockClaimsService : IClaimsService
