--- conflicted
+++ resolved
@@ -24,7 +24,7 @@
     private readonly ICacheService _cacheService;
     private readonly IUnboxingService _unboxService;
     private readonly BlindTreasureDbContext _context;
-    private readonly ILoggerService _logger;
+    private readonly ILoggerService _logger; 
     private readonly IOrderDetailInventoryItemLogService _orderDetailInventoryItemLogService;
 
 
@@ -730,12 +730,12 @@
     {
         var shipment = await _context.Shipments
             .Include(s => s.OrderDetails)
-            .ThenInclude(od => od.Order)
-            .ThenInclude(o => o.Seller)
+                .ThenInclude(od => od.Order)
+                    .ThenInclude(o => o.Seller)
             .Include(s => s.OrderDetails)
-            .ThenInclude(od => od.Order)
-            .ThenInclude(o => o.User)
-            .ThenInclude(u => u.Addresses)
+                .ThenInclude(od => od.Order)
+                    .ThenInclude(o => o.User)
+                        .ThenInclude(u => u.Addresses)
             .Include(s => s.InventoryItems)
             .FirstOrDefaultAsync(s => s.Id == req.ShipmentId);
 
@@ -764,7 +764,9 @@
 
         // Log cho từng OrderDetail
         foreach (var od in shipment.OrderDetails ?? new List<OrderDetail>())
+        {
             await _orderDetailInventoryItemLogService.LogShipmentAddedAsync(od, shipment, trackingMessage);
+        }
 
         // Log cho từng InventoryItem
         foreach (var item in shipment.InventoryItems ?? new List<InventoryItem>())
@@ -792,6 +794,7 @@
         });
     }
 
+   
 
     // Request DTOs
     public class SimulateShipmentStatusRequest
@@ -805,19 +808,14 @@
     {
         var shipment = await _context.Shipments
             .Include(s => s.OrderDetails)
-<<<<<<< HEAD
-            .ThenInclude(od => od.Order)
-            .ThenInclude(o => o.Seller)
-=======
                 .ThenInclude(od => od.InventoryItems)
             .Include(s => s.OrderDetails)
                 .ThenInclude(od => od.Order)
                     .ThenInclude(o => o.Seller)
->>>>>>> cc85ae51
             .Include(s => s.OrderDetails)
-            .ThenInclude(od => od.Order)
-            .ThenInclude(o => o.User)
-            .ThenInclude(u => u.Addresses)
+                .ThenInclude(od => od.Order)
+                    .ThenInclude(o => o.User)
+                        .ThenInclude(u => u.Addresses)
             .Include(s => s.InventoryItems)
             .FirstOrDefaultAsync(s => s.Id == req.ShipmentId);
 
@@ -825,22 +823,12 @@
             return NotFound("Shipment not found.");
 
         var statusFlow = new List<ShipmentStatus>
-<<<<<<< HEAD
-        {
-            ShipmentStatus.WAITING_PAYMENT,
-            ShipmentStatus.PROCESSING,
-            ShipmentStatus.PICKED_UP,
-            ShipmentStatus.IN_TRANSIT,
-            ShipmentStatus.DELIVERED
-        };
-=======
     {
         ShipmentStatus.PROCESSING,
         ShipmentStatus.PICKED_UP,
         ShipmentStatus.IN_TRANSIT,
         ShipmentStatus.DELIVERED
     };
->>>>>>> cc85ae51
         if (req.Complete)
             statusFlow.Add(ShipmentStatus.COMPLETED);
 
@@ -853,11 +841,7 @@
         var timeStep = TimeSpan.FromHours(1);
 
         var logs = new List<object>();
-<<<<<<< HEAD
-        for (var i = startIndex + 1; i < statusFlow.Count; i++)
-=======
         for (int i = startIndex; i < statusFlow.Count; i++)
->>>>>>> cc85ae51
         {
             var oldStatus = shipment.Status;
             var newStatus = statusFlow[i];
@@ -916,14 +900,12 @@
 
             // Log for each OrderDetail
             foreach (var od in shipment.OrderDetails ?? new List<OrderDetail>())
+            {
                 await _orderDetailInventoryItemLogService.LogShipmentAddedAsync(od, shipment, trackingMessage);
-<<<<<<< HEAD
-=======
 
                 // After updating InventoryItem statuses, update OrderDetail status and logs
                 OrderDtoMapper.UpdateOrderDetailStatusAndLogs(od);
             }
->>>>>>> cc85ae51
 
             // Log for each InventoryItem (except DELIVERED, which is handled above)
             if (newStatus != ShipmentStatus.DELIVERED && newStatus != ShipmentStatus.COMPLETED)
@@ -2548,7 +2530,6 @@
         await _context.Promotions.AddRangeAsync(promotions);
         await _context.SaveChangesAsync();
     }
-
     private async Task SeedPromotionParticipants()
     {
         if (_context.PromotionParticipants.Any()) return;
@@ -2615,7 +2596,6 @@
             await _context.SaveChangesAsync();
         }
     }
-
     private async Task SeedSellerForUser(string sellerEmail)
     {
         var sellerUser = await _context.Users.FirstOrDefaultAsync(u => u.Email == sellerEmail);
@@ -2671,7 +2651,6 @@
         await _context.SaveChangesAsync();
         _logger.Info($"Seller seeded successfully for {sellerEmail}.");
     }
-
     private async Task SeedRoles()
     {
         var roles = new List<Role>
@@ -2707,7 +2686,6 @@
         await _context.SaveChangesAsync();
         _logger.Success("Roles seeded successfully.");
     }
-
     #endregion
 }
 
