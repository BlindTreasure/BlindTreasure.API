﻿using BlindTreasure.Application.Interfaces;
using BlindTreasure.Application.Utils;
using BlindTreasure.Domain.DTOs.InventoryItemDTOs;
using BlindTreasure.Domain.DTOs.OrderDTOs;
using BlindTreasure.Domain.DTOs.Pagination;
using BlindTreasure.Domain.DTOs.PayoutDTOs;
using BlindTreasure.Domain.DTOs.TradeRequestDTOs;
using BlindTreasure.Domain.DTOs.UserDTOs;
using BlindTreasure.Infrastructure.Commons;
using BlindTreasure.Infrastructure.Interfaces;
using Microsoft.AspNetCore.Authorization;
using Microsoft.AspNetCore.Mvc;

namespace BlindTreasure.API.Controllers;

//[Authorize(Roles = "Admin,Staff")]
[ApiController]
[Route("api/administrator")]
public class AdminController : ControllerBase
{
    private readonly ISellerVerificationService _sellerVerificationService;
    private readonly IClaimsService _claimsService;
    private readonly IAdminService _userService;
    private readonly IOrderService _orderService;
    private readonly IPayoutService _payoutService;
    private readonly ITradingService _tradingService;
    private readonly IInventoryItemService _inventoryItemService;

    public AdminController(ISellerVerificationService sellerVerificationService, IClaimsService claimsService,
<<<<<<< HEAD
        IAdminService userService, IOrderService orderService, IPayoutService payoutService)
=======
        IUserService userService, IOrderService orderService, IPayoutService payoutService,
        ITradingService tradingService, IInventoryItemService inventoryItemService)
>>>>>>> fbb49e15
    {
        _sellerVerificationService = sellerVerificationService;
        _claimsService = claimsService;
        _userService = userService;
        _orderService = orderService;
        _payoutService = payoutService;
        _tradingService = tradingService;
        _inventoryItemService = inventoryItemService;
    }

    
    /// <summary>
    /// API Admin: ép buộc giải phóng trạng thái giữ 3 ngày của một InventoryItem
    /// để test/demo khả năng tạo listing lại ngay sau khi trade.
    /// </summary>
    /// <param name="inventoryItemId">ID của InventoryItem</param>
    /// <returns>Thông tin InventoryItem sau khi đã được force release</returns>
    [HttpPost("inventory/{inventoryItemId}/force-release-hold")]
    public async Task<IActionResult> ForceReleaseHold(Guid inventoryItemId)
    {
        try
        {
            var result = await _inventoryItemService.ForceReleaseHeldItemAsync(inventoryItemId);
            return Ok(ApiResult<InventoryItemDto>.Success(result, "200", "Item đã được force release khỏi trạng thái OnHold."));
        }
        catch (Exception ex)
        {
            var statusCode = ExceptionUtils.ExtractStatusCode(ex);
            var errorResponse = ExceptionUtils.CreateErrorResponse<InventoryItemDto>(ex);
            return StatusCode(statusCode, errorResponse);
        }
    }
    
    /// <summary>
    /// Admin ép buộc một yêu cầu trao đổi (TradeRequest) hết hạn ngay lập tức,
    /// bỏ qua khoảng chờ 10 phút để test exception trong quá trình demo.
    /// </summary>
    /// <param name="tradeRequestId">ID của yêu cầu trao đổi cần ép timeout</param>
    /// <returns>Thông tin TradeRequest sau khi đã bị ép timeout</returns>
    [HttpPost("trades/{tradeRequestId}/force-timeout")]
    public async Task<IActionResult> ForceTimeout(Guid tradeRequestId)
    {
        try
        {
            var result = await _tradingService.ForceTimeoutTradeRequestAsync(tradeRequestId);
            return Ok(ApiResult<TradeRequestDto>.Success(result, "200", "Trade request has been forced to timeout."));
        }
        catch (Exception ex)
        {
            var statusCode = ExceptionUtils.ExtractStatusCode(ex);
            var errorResponse = ExceptionUtils.CreateErrorResponse<TradeRequestDto>(ex);
            return StatusCode(statusCode, errorResponse);
        }
    }

    [HttpGet("users")]
    [ProducesResponseType(typeof(ApiResult<UserDto>), 200)]
    [ProducesResponseType(typeof(ApiResult<UserDto>), 404)]
    [ProducesResponseType(typeof(ApiResult<Pagination<UserDto>>), 200)]
    public async Task<IActionResult> GetAllUsers([FromQuery] UserQueryParameter param)
    {
        try
        {
            var result = await _userService.GetAllUsersAsync(param);

            return Ok(ApiResult<object>.Success(new
            {
                result,
                count = result.TotalCount,
                pageSize = result.PageSize,
                currentPage = result.CurrentPage,
                totalPages = result.TotalPages
            }, "200", "Lấy danh sách user thành công."));
        }
        catch (Exception ex)
        {
            var statusCode = ExceptionUtils.ExtractStatusCode(ex);
            var errorResponse = ExceptionUtils.CreateErrorResponse<object>(ex);
            return StatusCode(statusCode, errorResponse);
        }
    }

    /// <summary>
    ///     Tạo user mới (admin có thể set role bất kỳ).
    /// </summary>
    // [Authorize]
    [HttpPost("users")]
    [ProducesResponseType(typeof(ApiResult<UserDto>), 200)]
    [ProducesResponseType(typeof(ApiResult<UserDto>), 400)]
    public async Task<IActionResult> CreateUser([FromBody] UserCreateDto dto)
    {
        try
        {
            var result = await _userService.CreateUserAsync(dto);
            if (result == null)
                return BadRequest(ApiResult<UserDto>.Failure("400", "Email đã tồn tại hoặc dữ liệu không hợp lệ."));

            return Ok(ApiResult<UserDto>.Success(result, "200", "Tạo user thành công."));
        }
        catch (Exception ex)
        {
            var statusCode = ExceptionUtils.ExtractStatusCode(ex);
            var errorResponse = ExceptionUtils.CreateErrorResponse<UserDto>(ex);
            return StatusCode(statusCode, errorResponse);
        }
    }

    /// <summary>
    /// </summary>
    [HttpPut("users/{userId}/status")]
    [ProducesResponseType(typeof(ApiResult<UserDto>), 200)]
    [ProducesResponseType(typeof(ApiResult<UserDto>), 404)]
    public async Task<IActionResult> UpdateUserStatus(Guid userId, [FromBody] UpdateUserStatusDto dto)
    {
        try
        {
            var result = await _userService.UpdateUserStatusAsync(userId, dto.Status, dto.Reason);
            if (result == null)
                return NotFound(ApiResult<UserDto>.Failure("404", "Không tìm thấy user."));
            return Ok(ApiResult<UserDto>.Success(result, "200", "Cập nhật trạng thái user thành công."));
        }
        catch (Exception ex)
        {
            var statusCode = ExceptionUtils.ExtractStatusCode(ex);
            var errorResponse = ExceptionUtils.CreateErrorResponse<UserDto>(ex);
            return StatusCode(statusCode, errorResponse);
        }
    }

    /// <summary>
    ///     Lấy thông tin user theo id.
    /// </summary>
    [HttpGet("users/{userId}")]
    [ProducesResponseType(typeof(ApiResult<UserDto>), 200)]
    [ProducesResponseType(typeof(ApiResult<UserDto>), 404)]
    public async Task<IActionResult> GetUserById(Guid userId)
    {
        try
        {
            var result = await _userService.GetUserDetailsByIdAsync(userId);
            if (result == null)
                return NotFound(ApiResult<UserDto>.Failure("404", "Không tìm thấy user."));

            return Ok(ApiResult<UserDto>.Success(result, "200", "Lấy thông tin user thành công."));
        }
        catch (Exception ex)
        {
            var statusCode = ExceptionUtils.ExtractStatusCode(ex);
            var errorResponse = ExceptionUtils.CreateErrorResponse<UserDto>(ex);
            return StatusCode(statusCode, errorResponse);
        }
    }

    [HttpGet("orders")]
    [ProducesResponseType(typeof(ApiResult<Pagination<OrderDto>>), 200)]
    public async Task<IActionResult> GetAllOrders([FromQuery] OrderAdminQueryParameter param)
    {
        try
        {
            var result = await _orderService.GetAllOrdersForAdminAsync(param);
            return Ok(ApiResult<object>.Success(new
            {
                result,
                count = result.TotalCount,
                pageSize = result.PageSize,
                currentPage = result.CurrentPage,
                totalPages = result.TotalPages
            }, "200", "Lấy danh sách đơn hàng thành công."));
        }
        catch (Exception ex)
        {
            var statusCode = ExceptionUtils.ExtractStatusCode(ex);
            var errorResponse = ExceptionUtils.CreateErrorResponse<object>(ex);
            return StatusCode(statusCode, errorResponse);
        }
    }

    [HttpGet("payouts")]
    //[Authorize]
    public async Task<IActionResult> GetPayoutsForAdmin([FromQuery] PayoutAdminQueryParameter param)
    {
        try
        {
            var result = await _payoutService.GetPayoutsForAdminAsync(param);
            return Ok(ApiResult<object>.Success(new
            {
                result,
                count = result.Count,
                pageSize = param.PageSize,
                currentPage = param.PageIndex,
                totalPages = (int)Math.Ceiling((double)result.Count / param.PageSize)
            }, "200", "Lấy danh sách payouts thành công."));
        }
        catch (Exception ex)
        {
            //_.Error($"[GetPayoutsForAdmin] {ex.Message}");
            return StatusCode(500, ApiResult<object>.Failure("500", "Có lỗi xảy ra khi lấy danh sách payouts."));
        }
    }

    [HttpPost("payouts/{payoutId}/confirm")]
    // [Authorize(Roles = "Admin,Staff")]
    [ProducesResponseType(typeof(ApiResult<PayoutDetailResponseDto>), 200)]
    [ProducesResponseType(typeof(ApiResult<object>), 400)]
    public async Task<IActionResult> AdminConfirmPayoutWithProof(Guid payoutId, [FromForm] List<IFormFile> files)
    {
        try
        {
            var adminUserId = _claimsService.CurrentUserId;
            var result = await _payoutService.AdminConfirmPayoutWithProofAsync(payoutId, files, adminUserId);
            if (result == null)
                return BadRequest(ApiResult<object>.Failure("400", "Payout confirmation failed."));

            return Ok(ApiResult<PayoutDetailResponseDto>.Success(result, "200",
                "Payout confirmed and completed successfully."));
        }
        catch (Exception ex)
        {
            Console.WriteLine($"[AdminConfirmPayoutWithProof] {ex.Message}");
            return StatusCode(500,
                ApiResult<object>.Failure("500", "Error occurred during payout confirmation: ." + ex.Message));
        }
    }
}<|MERGE_RESOLUTION|>--- conflicted
+++ resolved
@@ -27,12 +27,9 @@
     private readonly IInventoryItemService _inventoryItemService;
 
     public AdminController(ISellerVerificationService sellerVerificationService, IClaimsService claimsService,
-<<<<<<< HEAD
-        IAdminService userService, IOrderService orderService, IPayoutService payoutService)
-=======
         IUserService userService, IOrderService orderService, IPayoutService payoutService,
         ITradingService tradingService, IInventoryItemService inventoryItemService)
->>>>>>> fbb49e15
+        IAdminService userService, IOrderService orderService, IPayoutService payoutService)
     {
         _sellerVerificationService = sellerVerificationService;
         _claimsService = claimsService;
