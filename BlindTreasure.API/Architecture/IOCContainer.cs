--- conflicted
+++ resolved
@@ -150,11 +150,8 @@
         services.AddScoped<IStripeService, StripeService>();
         services.AddScoped<ITransactionService, TransactionService>();
         services.AddScoped<IAddressService, AddressService>();
-<<<<<<< HEAD
         services.AddScoped<IListingService, ListingService>();
-=======
         services.AddScoped<IInventoryItemService, InventoryItemService>();
->>>>>>> 13f8ad27
 
         //3rd party
         services.AddHttpClient();
