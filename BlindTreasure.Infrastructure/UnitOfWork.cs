﻿using BlindTreasure.Domain;
using BlindTreasure.Domain.Entities;
using BlindTreasure.Infrastructure.Interfaces;
using Microsoft.EntityFrameworkCore;
using Microsoft.EntityFrameworkCore.Storage;

namespace BlindTreasure.Infrastructure;

<<<<<<< HEAD
public class UnitOfWork(
    BlindTreasureDbContext dbContext,
    IGenericRepository<User> userRepository,
    IGenericRepository<OtpVerification> otpVerifications,
    IGenericRepository<Seller> sellers,
    IGenericRepository<Category> categories,
    IGenericRepository<Product> products,
    IGenericRepository<BlindBox> blindBoxes,
    IGenericRepository<BlindBoxItem> blindBoxItems,
    IGenericRepository<ProbabilityConfig> probabilityConfigs,
    IGenericRepository<Promotion> promotions,
    IGenericRepository<CartItem> cartItems,
    IGenericRepository<Order> orders,
    IGenericRepository<OrderDetail> orderDetails,
    IGenericRepository<Transaction> transactions,
    IGenericRepository<Payment> payments,
    IGenericRepository<Address> addresses,
    IGenericRepository<InventoryItem> inventoryItems,
    IGenericRepository<CustomerBlindBox> customerBlindboxes,
    IGenericRepository<Notification> notifications,
    IGenericRepository<RarityConfig> rarityConfigs,
    IGenericRepository<PromotionParticipant> promotionParticipants,
    IGenericRepository<Listing> listings,
    IGenericRepository<ChatMessage> chatMessages,
    IGenericRepository<BlindBoxUnboxLog> blindBoxUnboxLogs,
    IGenericRepository<Shipment> Shipments,
    IGenericRepository<ListingReport> listingReports,
    IGenericRepository<TradeHistory> tradeHistories,
    IGenericRepository<TradeRequest> tradeRequests,
    IGenericRepository<TradeRequestItem> tradeRequestItems,
    IGenericRepository<CustomerFavourite> customerFavourites,
    IGenericRepository<OrderSellerPromotion> orderSellerPromotion,
    IGenericRepository<Review> reviews)
    : IUnitOfWork
{
    public IGenericRepository<User> Users { get; } = userRepository;
    public IGenericRepository<Seller> Sellers { get; } = sellers;
    public IGenericRepository<OtpVerification> OtpVerifications { get; } = otpVerifications;
    public IGenericRepository<Category> Categories { get; } = categories;
    public IGenericRepository<Product> Products { get; } = products;
    public IGenericRepository<BlindBox> BlindBoxes { get; } = blindBoxes;
    public IGenericRepository<BlindBoxItem> BlindBoxItems { get; } = blindBoxItems;
    public IGenericRepository<RarityConfig> RarityConfigs { get; } = rarityConfigs;
    public IGenericRepository<ProbabilityConfig> ProbabilityConfigs { get; } = probabilityConfigs;
    public IGenericRepository<Promotion> Promotions { get; } = promotions;
    public IGenericRepository<CartItem> CartItems { get; } = cartItems;
    public IGenericRepository<Order> Orders { get; } = orders;
    public IGenericRepository<OrderDetail> OrderDetails { get; } = orderDetails;
    public IGenericRepository<Transaction> Transactions { get; } = transactions;
    public IGenericRepository<Payment> Payments { get; } = payments;
    public IGenericRepository<Address> Addresses { get; } = addresses;
    public IGenericRepository<InventoryItem> InventoryItems { get; } = inventoryItems;
    public IGenericRepository<CustomerBlindBox> CustomerBlindBoxes { get; } = customerBlindboxes;
    public IGenericRepository<CustomerFavourite> CustomerFavourites { get; } = customerFavourites;
    public IGenericRepository<Notification> Notifications { get; } = notifications;
    public IGenericRepository<PromotionParticipant> PromotionParticipants { get; } = promotionParticipants;
    public IGenericRepository<Listing> Listings { get; } = listings;
    public IGenericRepository<ChatMessage> ChatMessages { get; } = chatMessages;
    public IGenericRepository<BlindBoxUnboxLog> BlindBoxUnboxLogs { get; } = blindBoxUnboxLogs;
    public IGenericRepository<Shipment> Shipments { get; } = Shipments;
    public IGenericRepository<ListingReport> ListingReports { get; } = listingReports;
    public IGenericRepository<TradeHistory> TradeHistories { get; } = tradeHistories;
    public IGenericRepository<TradeRequest> TradeRequests { get; } = tradeRequests;
    public IGenericRepository<TradeRequestItem> TradeRequestItems { get; } = tradeRequestItems;
    public IGenericRepository<OrderSellerPromotion> OrderSellerPromotions { get; } = orderSellerPromotion;
    public IGenericRepository<Review> Reviews { get; } = reviews;
=======
public class UnitOfWork : IUnitOfWork
{
    private IDbContextTransaction? _transaction;
    private readonly BlindTreasureDbContext _dbContext;

    public UnitOfWork(
        BlindTreasureDbContext dbContext,
        IGenericRepository<User> userRepository,
        IGenericRepository<OtpVerification> otpVerifications,
        IGenericRepository<Seller> sellers,
        IGenericRepository<Category> categories,
        IGenericRepository<Product> products,
        IGenericRepository<BlindBox> blindBoxes,
        IGenericRepository<BlindBoxItem> blindBoxItems,
        IGenericRepository<ProbabilityConfig> probabilityConfigs,
        IGenericRepository<Promotion> promotions,
        IGenericRepository<CartItem> cartItems,
        IGenericRepository<Order> orders,
        IGenericRepository<OrderDetail> orderDetails,
        IGenericRepository<Transaction> transactions,
        IGenericRepository<Payment> payments,
        IGenericRepository<Address> addresses,
        IGenericRepository<InventoryItem> inventoryItems,
        IGenericRepository<CustomerBlindBox> customerBlindboxes,
        IGenericRepository<Notification> notifications,
        IGenericRepository<RarityConfig> rarityConfigs,
        IGenericRepository<PromotionParticipant> promotionParticipants,
        IGenericRepository<Listing> listings,
        IGenericRepository<ChatMessage> chatMessages,
        IGenericRepository<BlindBoxUnboxLog> blindBoxUnboxLogs,
        IGenericRepository<Shipment> shipments,
        IGenericRepository<ListingReport> listingReports,
        IGenericRepository<TradeHistory> tradeHistories,
        IGenericRepository<TradeRequest> tradeRequests,
        IGenericRepository<TradeRequestItem> tradeRequestItems,
        IGenericRepository<CustomerFavourite> customerFavourites,
        IGenericRepository<OrderSellerPromotion> orderSellerPromotion,
        IDbContextTransaction? transaction = null
    )
    {
        _dbContext = dbContext;
        _transaction = transaction;
        Users = userRepository;
        Sellers = sellers;
        OtpVerifications = otpVerifications;
        Categories = categories;
        Products = products;
        BlindBoxes = blindBoxes;
        BlindBoxItems = blindBoxItems;
        RarityConfigs = rarityConfigs;
        ProbabilityConfigs = probabilityConfigs;
        Promotions = promotions;
        CartItems = cartItems;
        Orders = orders;
        OrderDetails = orderDetails;
        Transactions = transactions;
        Payments = payments;
        Addresses = addresses;
        InventoryItems = inventoryItems;
        CustomerBlindBoxes = customerBlindboxes;
        CustomerFavourites = customerFavourites;
        Notifications = notifications;
        PromotionParticipants = promotionParticipants;
        Listings = listings;
        ChatMessages = chatMessages;
        BlindBoxUnboxLogs = blindBoxUnboxLogs;
        Shipments = shipments;
        ListingReports = listingReports;
        TradeHistories = tradeHistories;
        TradeRequests = tradeRequests;
        TradeRequestItems = tradeRequestItems;
        OrderSellerPromotions = orderSellerPromotion;
    }
>>>>>>> 32aaabe1

    public void Dispose()
    {
        _dbContext.Dispose();
    }

    public async Task<int> SaveChangesAsync()
    {
        return await _dbContext.SaveChangesAsync();
    }

    // Transaction support
    public async Task BeginTransactionAsync()
    {
        if (_transaction != null) return;
        _transaction = await _dbContext.Database.BeginTransactionAsync();
    }

    public async Task CommitAsync()
    {
        try
        {
            if (_transaction != null)
            {
                await _dbContext.SaveChangesAsync();
                await _transaction.CommitAsync();
            }
        }
        finally
        {
            await DisposeTransactionAsync();
        }
    }

    public async Task RollbackAsync()
    {
        try
        {
            if (_transaction != null)
                await _transaction.RollbackAsync();
        }
        finally
        {
            await DisposeTransactionAsync();
        }
    }

    private async Task DisposeTransactionAsync()
    {
        if (_transaction != null)
        {
            await _transaction.DisposeAsync();
            _transaction = null;
        }
    }

    public IGenericRepository<User> Users { get; }
    public IGenericRepository<Seller> Sellers { get; }
    public IGenericRepository<OtpVerification> OtpVerifications { get; }
    public IGenericRepository<Category> Categories { get; }
    public IGenericRepository<Product> Products { get; }
    public IGenericRepository<BlindBox> BlindBoxes { get; }
    public IGenericRepository<BlindBoxItem> BlindBoxItems { get; }
    public IGenericRepository<RarityConfig> RarityConfigs { get; }
    public IGenericRepository<ProbabilityConfig> ProbabilityConfigs { get; }
    public IGenericRepository<Promotion> Promotions { get; }
    public IGenericRepository<CartItem> CartItems { get; }
    public IGenericRepository<Order> Orders { get; }
    public IGenericRepository<OrderDetail> OrderDetails { get; }
    public IGenericRepository<Transaction> Transactions { get; }
    public IGenericRepository<Payment> Payments { get; }
    public IGenericRepository<Address> Addresses { get; }
    public IGenericRepository<InventoryItem> InventoryItems { get; }
    public IGenericRepository<CustomerBlindBox> CustomerBlindBoxes { get; }
    public IGenericRepository<CustomerFavourite> CustomerFavourites { get; }
    public IGenericRepository<Notification> Notifications { get; }
    public IGenericRepository<PromotionParticipant> PromotionParticipants { get; }
    public IGenericRepository<Listing> Listings { get; }
    public IGenericRepository<ChatMessage> ChatMessages { get; }
    public IGenericRepository<BlindBoxUnboxLog> BlindBoxUnboxLogs { get; }
    public IGenericRepository<Shipment> Shipments { get; }
    public IGenericRepository<ListingReport> ListingReports { get; }
    public IGenericRepository<TradeHistory> TradeHistories { get; }
    public IGenericRepository<TradeRequest> TradeRequests { get; }
    public IGenericRepository<TradeRequestItem> TradeRequestItems { get; }
    public IGenericRepository<OrderSellerPromotion> OrderSellerPromotions { get; }
}<|MERGE_RESOLUTION|>--- conflicted
+++ resolved
@@ -6,74 +6,6 @@
 
 namespace BlindTreasure.Infrastructure;
 
-<<<<<<< HEAD
-public class UnitOfWork(
-    BlindTreasureDbContext dbContext,
-    IGenericRepository<User> userRepository,
-    IGenericRepository<OtpVerification> otpVerifications,
-    IGenericRepository<Seller> sellers,
-    IGenericRepository<Category> categories,
-    IGenericRepository<Product> products,
-    IGenericRepository<BlindBox> blindBoxes,
-    IGenericRepository<BlindBoxItem> blindBoxItems,
-    IGenericRepository<ProbabilityConfig> probabilityConfigs,
-    IGenericRepository<Promotion> promotions,
-    IGenericRepository<CartItem> cartItems,
-    IGenericRepository<Order> orders,
-    IGenericRepository<OrderDetail> orderDetails,
-    IGenericRepository<Transaction> transactions,
-    IGenericRepository<Payment> payments,
-    IGenericRepository<Address> addresses,
-    IGenericRepository<InventoryItem> inventoryItems,
-    IGenericRepository<CustomerBlindBox> customerBlindboxes,
-    IGenericRepository<Notification> notifications,
-    IGenericRepository<RarityConfig> rarityConfigs,
-    IGenericRepository<PromotionParticipant> promotionParticipants,
-    IGenericRepository<Listing> listings,
-    IGenericRepository<ChatMessage> chatMessages,
-    IGenericRepository<BlindBoxUnboxLog> blindBoxUnboxLogs,
-    IGenericRepository<Shipment> Shipments,
-    IGenericRepository<ListingReport> listingReports,
-    IGenericRepository<TradeHistory> tradeHistories,
-    IGenericRepository<TradeRequest> tradeRequests,
-    IGenericRepository<TradeRequestItem> tradeRequestItems,
-    IGenericRepository<CustomerFavourite> customerFavourites,
-    IGenericRepository<OrderSellerPromotion> orderSellerPromotion,
-    IGenericRepository<Review> reviews)
-    : IUnitOfWork
-{
-    public IGenericRepository<User> Users { get; } = userRepository;
-    public IGenericRepository<Seller> Sellers { get; } = sellers;
-    public IGenericRepository<OtpVerification> OtpVerifications { get; } = otpVerifications;
-    public IGenericRepository<Category> Categories { get; } = categories;
-    public IGenericRepository<Product> Products { get; } = products;
-    public IGenericRepository<BlindBox> BlindBoxes { get; } = blindBoxes;
-    public IGenericRepository<BlindBoxItem> BlindBoxItems { get; } = blindBoxItems;
-    public IGenericRepository<RarityConfig> RarityConfigs { get; } = rarityConfigs;
-    public IGenericRepository<ProbabilityConfig> ProbabilityConfigs { get; } = probabilityConfigs;
-    public IGenericRepository<Promotion> Promotions { get; } = promotions;
-    public IGenericRepository<CartItem> CartItems { get; } = cartItems;
-    public IGenericRepository<Order> Orders { get; } = orders;
-    public IGenericRepository<OrderDetail> OrderDetails { get; } = orderDetails;
-    public IGenericRepository<Transaction> Transactions { get; } = transactions;
-    public IGenericRepository<Payment> Payments { get; } = payments;
-    public IGenericRepository<Address> Addresses { get; } = addresses;
-    public IGenericRepository<InventoryItem> InventoryItems { get; } = inventoryItems;
-    public IGenericRepository<CustomerBlindBox> CustomerBlindBoxes { get; } = customerBlindboxes;
-    public IGenericRepository<CustomerFavourite> CustomerFavourites { get; } = customerFavourites;
-    public IGenericRepository<Notification> Notifications { get; } = notifications;
-    public IGenericRepository<PromotionParticipant> PromotionParticipants { get; } = promotionParticipants;
-    public IGenericRepository<Listing> Listings { get; } = listings;
-    public IGenericRepository<ChatMessage> ChatMessages { get; } = chatMessages;
-    public IGenericRepository<BlindBoxUnboxLog> BlindBoxUnboxLogs { get; } = blindBoxUnboxLogs;
-    public IGenericRepository<Shipment> Shipments { get; } = Shipments;
-    public IGenericRepository<ListingReport> ListingReports { get; } = listingReports;
-    public IGenericRepository<TradeHistory> TradeHistories { get; } = tradeHistories;
-    public IGenericRepository<TradeRequest> TradeRequests { get; } = tradeRequests;
-    public IGenericRepository<TradeRequestItem> TradeRequestItems { get; } = tradeRequestItems;
-    public IGenericRepository<OrderSellerPromotion> OrderSellerPromotions { get; } = orderSellerPromotion;
-    public IGenericRepository<Review> Reviews { get; } = reviews;
-=======
 public class UnitOfWork : IUnitOfWork
 {
     private IDbContextTransaction? _transaction;
@@ -110,8 +42,7 @@
         IGenericRepository<TradeRequest> tradeRequests,
         IGenericRepository<TradeRequestItem> tradeRequestItems,
         IGenericRepository<CustomerFavourite> customerFavourites,
-        IGenericRepository<OrderSellerPromotion> orderSellerPromotion,
-        IDbContextTransaction? transaction = null
+        IGenericRepository<OrderSellerPromotion> orderSellerPromotion, IGenericRepository<Review> reviews, IDbContextTransaction? transaction = null
     )
     {
         _dbContext = dbContext;
@@ -146,8 +77,8 @@
         TradeRequests = tradeRequests;
         TradeRequestItems = tradeRequestItems;
         OrderSellerPromotions = orderSellerPromotion;
+        Reviews = reviews;
     }
->>>>>>> 32aaabe1
 
     public void Dispose()
     {
@@ -234,4 +165,5 @@
     public IGenericRepository<TradeRequest> TradeRequests { get; }
     public IGenericRepository<TradeRequestItem> TradeRequestItems { get; }
     public IGenericRepository<OrderSellerPromotion> OrderSellerPromotions { get; }
+    public IGenericRepository<Review> Reviews { get; }
 }