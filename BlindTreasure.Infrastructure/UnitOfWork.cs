﻿using BlindTreasure.Domain;
using BlindTreasure.Domain.Entities;
using BlindTreasure.Infrastructure.Interfaces;

namespace BlindTreasure.Infrastructure;

public class UnitOfWork(
    BlindTreasureDbContext dbContext,
    IGenericRepository<User> userRepository,
    IGenericRepository<OtpVerification> otpVerifications,
    IGenericRepository<Seller> sellers,
    IGenericRepository<Category> categories,
    IGenericRepository<Product> products,
    IGenericRepository<BlindBox> blindBoxes,
    IGenericRepository<BlindBoxItem> blindBoxItems,
    IGenericRepository<ProbabilityConfig> probabilityConfigs,
<<<<<<< HEAD
    IGenericRepository<Promotion> promotions)
=======
    IGenericRepository<CartItem> cartitems,
    IGenericRepository<Order> orders,
    IGenericRepository<OrderDetail> orderDetails)
>>>>>>> e9b28324
    : IUnitOfWork
{
    public IGenericRepository<User> Users { get; } = userRepository;
    public IGenericRepository<Seller> Sellers { get; } = sellers;
    public IGenericRepository<OtpVerification> OtpVerifications { get; } = otpVerifications;
    public IGenericRepository<Category> Categories { get; } = categories;
    public IGenericRepository<Product> Products { get; } = products;
    public IGenericRepository<BlindBox> BlindBoxes { get; } = blindBoxes;
    public IGenericRepository<BlindBoxItem> BlindBoxItems { get; } = blindBoxItems;
    public IGenericRepository<ProbabilityConfig> ProbabilityConfigs { get; } = probabilityConfigs;
<<<<<<< HEAD
    public IGenericRepository<Promotion> Promotions { get; } = promotions;
=======
    public IGenericRepository<CartItem> CartItems { get; } = cartitems;
    public IGenericRepository<Order> Orders { get; } = orders;
    public IGenericRepository<OrderDetail> OrderDetails { get; } = orderDetails;
>>>>>>> e9b28324

    public void Dispose()
    {
        dbContext.Dispose();
    }

    public async Task<int> SaveChangesAsync()
    {
        return await dbContext.SaveChangesAsync();
    }
}<|MERGE_RESOLUTION|>--- conflicted
+++ resolved
@@ -14,13 +14,10 @@
     IGenericRepository<BlindBox> blindBoxes,
     IGenericRepository<BlindBoxItem> blindBoxItems,
     IGenericRepository<ProbabilityConfig> probabilityConfigs,
-<<<<<<< HEAD
-    IGenericRepository<Promotion> promotions)
-=======
-    IGenericRepository<CartItem> cartitems,
+    IGenericRepository<Promotion> promotions,
+    IGenericRepository<CartItem> cartItems,
     IGenericRepository<Order> orders,
     IGenericRepository<OrderDetail> orderDetails)
->>>>>>> e9b28324
     : IUnitOfWork
 {
     public IGenericRepository<User> Users { get; } = userRepository;
@@ -31,13 +28,10 @@
     public IGenericRepository<BlindBox> BlindBoxes { get; } = blindBoxes;
     public IGenericRepository<BlindBoxItem> BlindBoxItems { get; } = blindBoxItems;
     public IGenericRepository<ProbabilityConfig> ProbabilityConfigs { get; } = probabilityConfigs;
-<<<<<<< HEAD
     public IGenericRepository<Promotion> Promotions { get; } = promotions;
-=======
-    public IGenericRepository<CartItem> CartItems { get; } = cartitems;
+    public IGenericRepository<CartItem> CartItems { get; } = cartItems;
     public IGenericRepository<Order> Orders { get; } = orders;
     public IGenericRepository<OrderDetail> OrderDetails { get; } = orderDetails;
->>>>>>> e9b28324
 
     public void Dispose()
     {
