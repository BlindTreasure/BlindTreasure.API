﻿using System;
using System.Collections.Generic;
using System.ComponentModel.DataAnnotations;
using System.Linq;
using System.Text;
using System.Threading.Tasks;

<<<<<<< HEAD
namespace BlindTreasure.Domain.Entities;
=======
namespace BlindTreasure.Domain.Entities
{
    public class OrderDetailInventoryItemLog : BaseEntity
    {
        public Guid? OrderDetailId { get; set; }
        public OrderDetail? OrderDetail { get; set; }

        public Guid? InventoryItemId { get; set; }
        public InventoryItem? InventoryItem { get; set; }
        [MaxLength(1000)]
        public string? LogContent { get; set; } = string.Empty; // Lưu trữ nhật ký trạng thái
        public DateTime? LogTime { get; set; } = DateTime.UtcNow; // Lưu trữ thời gian nhật ký, định dạng ISO 8601

        public ActionType? ActionType { get; set; }
      //  public ValueType? ValueStatusType { get; set; }
        public string? OldValue { get; set; } // Trạng thái trước thay đổi
        public string? NewValue { get; set; } // Trạng thái mới
        public Guid? ActorId { get; set; } // User/System thực hiện hành động
>>>>>>> cc85ae51

public class OrderDetailInventoryItemLog : BaseEntity
{
    public Guid? OrderDetailId { get; set; }
    public OrderDetail? OrderDetail { get; set; }

    public Guid? InventoryItemId { get; set; }
    public InventoryItem? InventoryItem { get; set; }
    [MaxLength(1000)] public string? LogContent { get; set; } = string.Empty; // Lưu trữ nhật ký trạng thái
    public DateTime? LogTime { get; set; } = DateTime.UtcNow; // Lưu trữ thời gian nhật ký, định dạng ISO 8601

    public ActionType? ActionType { get; set; }
    public string? OldValue { get; set; } // Trạng thái trước thay đổi
    public string? NewValue { get; set; } // Trạng thái mới
    public Guid? ActorId { get; set; } // User/System thực hiện hành động
}

<<<<<<< HEAD
public enum ActionType
{
    ORDER_DETAIL_CREATED,
    SHIPMENT_ADDED,
    INVENTORY_ITEM_ADDED,
    SHIPMENT_STATUS_CHANGED,
    ORDER_DETAIL_STATUS_CHANGED,
    BLIND_BOX_ADDED,
    PAYMENT_STATUS_CHANGED
=======
    public enum ValueType
    {
        ORDER_DETAIL,
        SHIPMENT,
        INVENTORY_ITEM,
        BLIND_BOX,
        PAYMENT
    }

>>>>>>> cc85ae51
}<|MERGE_RESOLUTION|>--- conflicted
+++ resolved
@@ -5,9 +5,6 @@
 using System.Text;
 using System.Threading.Tasks;
 
-<<<<<<< HEAD
-namespace BlindTreasure.Domain.Entities;
-=======
 namespace BlindTreasure.Domain.Entities
 {
     public class OrderDetailInventoryItemLog : BaseEntity
@@ -26,35 +23,21 @@
         public string? OldValue { get; set; } // Trạng thái trước thay đổi
         public string? NewValue { get; set; } // Trạng thái mới
         public Guid? ActorId { get; set; } // User/System thực hiện hành động
->>>>>>> cc85ae51
 
-public class OrderDetailInventoryItemLog : BaseEntity
-{
-    public Guid? OrderDetailId { get; set; }
-    public OrderDetail? OrderDetail { get; set; }
 
-    public Guid? InventoryItemId { get; set; }
-    public InventoryItem? InventoryItem { get; set; }
-    [MaxLength(1000)] public string? LogContent { get; set; } = string.Empty; // Lưu trữ nhật ký trạng thái
-    public DateTime? LogTime { get; set; } = DateTime.UtcNow; // Lưu trữ thời gian nhật ký, định dạng ISO 8601
+    }
 
-    public ActionType? ActionType { get; set; }
-    public string? OldValue { get; set; } // Trạng thái trước thay đổi
-    public string? NewValue { get; set; } // Trạng thái mới
-    public Guid? ActorId { get; set; } // User/System thực hiện hành động
-}
+    public enum ActionType
+    {
+        ORDER_DETAIL_CREATED,
+        SHIPMENT_ADDED,
+        INVENTORY_ITEM_ADDED,
+        SHIPMENT_STATUS_CHANGED,
+        ORDER_DETAIL_STATUS_CHANGED,
+        BLIND_BOX_ADDED,
+        PAYMENT_STATUS_CHANGED
+    }
 
-<<<<<<< HEAD
-public enum ActionType
-{
-    ORDER_DETAIL_CREATED,
-    SHIPMENT_ADDED,
-    INVENTORY_ITEM_ADDED,
-    SHIPMENT_STATUS_CHANGED,
-    ORDER_DETAIL_STATUS_CHANGED,
-    BLIND_BOX_ADDED,
-    PAYMENT_STATUS_CHANGED
-=======
     public enum ValueType
     {
         ORDER_DETAIL,
@@ -64,5 +47,4 @@
         PAYMENT
     }
 
->>>>>>> cc85ae51
 }