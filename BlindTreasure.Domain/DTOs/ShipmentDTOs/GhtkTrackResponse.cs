--- conflicted
+++ resolved
@@ -22,12 +22,8 @@
 
     [JsonPropertyName("partner_id")] public string PartnerId { get; set; } = default!;
 
-<<<<<<< HEAD
             [JsonPropertyName("status")]
             public int? Status { get; set; } = default!;
-=======
-    [JsonPropertyName("status")] public string Status { get; set; } = default!;
->>>>>>> f10e44a7
 
     [JsonPropertyName("status_text")] public string StatusText { get; set; } = default!;
 
@@ -48,7 +44,6 @@
 
     [JsonPropertyName("address")] public string Address { get; set; } = default!;
 
-<<<<<<< HEAD
             [JsonPropertyName("storage_day")]
             public int? StorageDay { get; set; } = default!;
 
@@ -71,19 +66,3 @@
             public int? IsFreeShip { get; set; } = default!;
         }
     }
-=======
-    [JsonPropertyName("storage_day")] public string StorageDay { get; set; } = default!;
-
-    [JsonPropertyName("ship_money")] public string ShipMoney { get; set; } = default!;
-
-    [JsonPropertyName("insurance")] public string Insurance { get; set; } = default!;
-
-    [JsonPropertyName("value")] public string Value { get; set; } = default!;
-
-    [JsonPropertyName("weight")] public string Weight { get; set; } = default!;
-
-    [JsonPropertyName("pick_money")] public int PickMoney { get; set; }
-
-    [JsonPropertyName("is_freeship")] public string IsFreeShip { get; set; } = default!;
-}
->>>>>>> f10e44a7
