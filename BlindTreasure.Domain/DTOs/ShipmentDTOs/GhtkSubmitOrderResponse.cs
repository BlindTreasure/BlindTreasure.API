﻿using System;
using System.Collections.Generic;
using System.Linq;
using System.Text;
using System.Text.Json.Serialization;
using System.Threading.Tasks;

namespace BlindTreasure.Domain.DTOs.ShipmentDTOs;

public class GhtkSubmitOrderResponse
{
    [JsonPropertyName("success")] public bool Success { get; set; }

<<<<<<< HEAD
        [JsonPropertyName("message")]
        public string Message { get; set; } = string.Empty;
        [JsonPropertyName("order")]
        public SubmitOrderResponseOrder? Order { get; set; }
        public string? StatusCode { get; set; } // For error cases (422, etc.)
        public string? LogId { get; set; }      // For error cases
    }
=======
    [JsonPropertyName("message")] public string Message { get; set; } = string.Empty;
    [JsonPropertyName("order")] public required SubmitOrderResponseOrder Order { get; set; }
}
>>>>>>> f10e44a7

public class SubmitOrderResponseOrder
{
    [JsonPropertyName("partner_id")] public required string PartnerId { get; set; }

    [JsonPropertyName("label")] public string Label { get; set; } = default!;

<<<<<<< HEAD
        [JsonPropertyName("area")]
        public int? Area { get; set; }

        [JsonPropertyName("fee")]
        public double? Fee { get; set; }

        [JsonPropertyName("insurance_fee")]
        public double? InsuranceFee { get; set; }

        [JsonPropertyName("tracking_id")]
        public int? TrackingId { get; set; } = default!;
=======
    [JsonPropertyName("area")] public string Area { get; set; }

    [JsonPropertyName("fee")] public string Fee { get; set; }

    [JsonPropertyName("insurance_fee")] public string InsuranceFee { get; set; }

    [JsonPropertyName("tracking_id")] public string TrackingId { get; set; } = default!;
>>>>>>> f10e44a7

    [JsonPropertyName("estimated_pick_time")]
    public string EstimatedPickTime { get; set; } = default!;

    [JsonPropertyName("estimated_deliver_time")]
    public string EstimatedDeliverTime { get; set; } = default!;

<<<<<<< HEAD
        [JsonPropertyName("products")]
        public object[] Products { get; set; } = Array.Empty<object>();
=======
    [JsonPropertyName("products")] public GhtkProduct[] Products { get; set; } = Array.Empty<GhtkProduct>();
>>>>>>> f10e44a7

    [JsonPropertyName("status_id")] public int StatusId { get; set; }
}<|MERGE_RESOLUTION|>--- conflicted
+++ resolved
@@ -11,7 +11,6 @@
 {
     [JsonPropertyName("success")] public bool Success { get; set; }
 
-<<<<<<< HEAD
         [JsonPropertyName("message")]
         public string Message { get; set; } = string.Empty;
         [JsonPropertyName("order")]
@@ -19,11 +18,6 @@
         public string? StatusCode { get; set; } // For error cases (422, etc.)
         public string? LogId { get; set; }      // For error cases
     }
-=======
-    [JsonPropertyName("message")] public string Message { get; set; } = string.Empty;
-    [JsonPropertyName("order")] public required SubmitOrderResponseOrder Order { get; set; }
-}
->>>>>>> f10e44a7
 
 public class SubmitOrderResponseOrder
 {
@@ -31,7 +25,6 @@
 
     [JsonPropertyName("label")] public string Label { get; set; } = default!;
 
-<<<<<<< HEAD
         [JsonPropertyName("area")]
         public int? Area { get; set; }
 
@@ -43,15 +36,6 @@
 
         [JsonPropertyName("tracking_id")]
         public int? TrackingId { get; set; } = default!;
-=======
-    [JsonPropertyName("area")] public string Area { get; set; }
-
-    [JsonPropertyName("fee")] public string Fee { get; set; }
-
-    [JsonPropertyName("insurance_fee")] public string InsuranceFee { get; set; }
-
-    [JsonPropertyName("tracking_id")] public string TrackingId { get; set; } = default!;
->>>>>>> f10e44a7
 
     [JsonPropertyName("estimated_pick_time")]
     public string EstimatedPickTime { get; set; } = default!;
@@ -59,12 +43,8 @@
     [JsonPropertyName("estimated_deliver_time")]
     public string EstimatedDeliverTime { get; set; } = default!;
 
-<<<<<<< HEAD
         [JsonPropertyName("products")]
         public object[] Products { get; set; } = Array.Empty<object>();
-=======
-    [JsonPropertyName("products")] public GhtkProduct[] Products { get; set; } = Array.Empty<GhtkProduct>();
->>>>>>> f10e44a7
 
     [JsonPropertyName("status_id")] public int StatusId { get; set; }
 }