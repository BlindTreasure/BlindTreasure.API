﻿using System;
using System.Collections.Generic;
using System.Linq;
using System.Text;
using System.Text.Json.Serialization;
using System.Threading.Tasks;

namespace BlindTreasure.Domain.DTOs.ShipmentDTOs;

public class GhtkFeeResponse
{
    [JsonPropertyName("success")] public bool Success { get; set; }

<<<<<<< HEAD
        [JsonPropertyName("message")]
        public string Message { get; set; } = string.Empty;

        [JsonPropertyName("fee")]
        public GhtkFeeInfo? Fee { get; set; } = null!;
        public string? StatusCode { get; set; } // For error cases (422, etc.)
        public string? LogId { get; set; }      // For error cases
    }

    public class GhtkFeeInfo
    {
        [JsonPropertyName("name")]
        public string Name { get; set; } = default!;
=======
    [JsonPropertyName("message")] public string Message { get; set; }

    [JsonPropertyName("fee")] public GhtkFeeData Fee { get; set; }
}

public class GhtkFeeData
{
    [JsonPropertyName("name")] public string Name { get; set; }
>>>>>>> f10e44a7

    [JsonPropertyName("fee")] public int ShippingFee { get; set; }

    [JsonPropertyName("insurance_fee")] public int InsuranceFee { get; set; }

<<<<<<< HEAD
        [JsonPropertyName("delivery_type")]
        public string DeliveryType { get; set; } = default!;

        [JsonPropertyName("a")]
        public int A { get; set; }

        [JsonPropertyName("dt")]
        public string Dt { get; set; } = default!;

        [JsonPropertyName("extFees")]
        public List<GhtkExtraFee> ExtFees { get; set; } = new();

        [JsonPropertyName("delivery")]
        public bool Delivery { get; set; }
    }

    public class GhtkExtraFee
    {
        [JsonPropertyName("display")]
        public string Display { get; set; } = default!;

        [JsonPropertyName("title")]
        public string Title { get; set; } = default!;

        [JsonPropertyName("amount")]
        public int Amount { get; set; }

        [JsonPropertyName("type")]
        public string Type { get; set; } = default!;
    }
=======
    [JsonPropertyName("delivery")] public bool Delivery { get; set; }
>>>>>>> f10e44a7
}<|MERGE_RESOLUTION|>--- conflicted
+++ resolved
@@ -11,7 +11,6 @@
 {
     [JsonPropertyName("success")] public bool Success { get; set; }
 
-<<<<<<< HEAD
         [JsonPropertyName("message")]
         public string Message { get; set; } = string.Empty;
 
@@ -25,22 +24,11 @@
     {
         [JsonPropertyName("name")]
         public string Name { get; set; } = default!;
-=======
-    [JsonPropertyName("message")] public string Message { get; set; }
-
-    [JsonPropertyName("fee")] public GhtkFeeData Fee { get; set; }
-}
-
-public class GhtkFeeData
-{
-    [JsonPropertyName("name")] public string Name { get; set; }
->>>>>>> f10e44a7
 
     [JsonPropertyName("fee")] public int ShippingFee { get; set; }
 
     [JsonPropertyName("insurance_fee")] public int InsuranceFee { get; set; }
 
-<<<<<<< HEAD
         [JsonPropertyName("delivery_type")]
         public string DeliveryType { get; set; } = default!;
 
@@ -71,7 +59,4 @@
         [JsonPropertyName("type")]
         public string Type { get; set; } = default!;
     }
-=======
-    [JsonPropertyName("delivery")] public bool Delivery { get; set; }
->>>>>>> f10e44a7
 }