﻿using System.ComponentModel.DataAnnotations;
using BlindTreasure.Domain.Enums;

namespace BlindTreasure.Domain.DTOs.ProductDTOs;

public class ProductUpdateDto
{
    public string? Name { get; set; }
    public string? Description { get; set; }
    public Guid? CategoryId { get; set; }
    public decimal? Price { get; set; }
    public int? Stock { get; set; }
    //public ProductStatus? Status { get; set; }
    public decimal? Height { get; set; } // cm 
    public string? Material { get; set; }
    public ProductSaleType? ProductType { get; set; }
    public string? Brand { get; set; }
<<<<<<< HEAD
}
=======
}
>>>>>>> 2698ec40
<|MERGE_RESOLUTION|>--- conflicted
+++ resolved
@@ -15,8 +15,4 @@
     public string? Material { get; set; }
     public ProductSaleType? ProductType { get; set; }
     public string? Brand { get; set; }
-<<<<<<< HEAD
 }
-=======
-}
->>>>>>> 2698ec40
