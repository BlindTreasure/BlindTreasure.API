--- conflicted
+++ resolved
@@ -1,10 +1,7 @@
 ﻿using BlindTreasure.Domain.Enums;
-<<<<<<< HEAD
 using Microsoft.AspNetCore.Http;
 using System.ComponentModel.DataAnnotations;
 using System.Text.Json.Serialization;
-=======
->>>>>>> ac39fdb0
 
 namespace BlindTreasure.Domain.DTOs.ProductDTOs;
 
@@ -22,7 +19,6 @@
     public string? Material { get; set; }
     public ProductSaleType? ProductType { get; set; }
     public string? Brand { get; set; }
-<<<<<<< HEAD
     [JsonIgnore]
 
     public ProductStatus? ProductStatus { get; set; }
@@ -33,6 +29,3 @@
     // Danh sách file ảnh mới, giữ đúng thứ tự index
     public List<IFormFile> Images { get; set; } = new();
 }
-=======
-}
->>>>>>> ac39fdb0
