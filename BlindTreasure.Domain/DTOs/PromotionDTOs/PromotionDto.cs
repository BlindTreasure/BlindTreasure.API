﻿using BlindTreasure.Domain.Enums;

namespace BlindTreasure.Domain.DTOs.PromotionDTOs;

public class PromotionDto
{
    public Guid Id { get; set; }
    public string? Code { get; set; }
    public string? Description { get; set; }
    public DiscountType DiscountType { get; set; } // "percentage" hoặc "fixed"
    public decimal DiscountValue { get; set; }
    public DateTime StartDate { get; set; }
    public DateTime EndDate { get; set; }
    public int? UsageLimit { get; set; }
    public PromotionStatus Status { get; set; } // "Approved", "Pending", "Rejected"
    public Guid? SellerId { get; set; } // null nếu là global
    public string? RejectReason { get; set; }

    public RoleType? CreatedByRole { get; set; }
    public DateTime? UpdatedAt { get; set; }
    public bool IsDeleted { get; set; }
<<<<<<< HEAD
=======
    public bool? IsParticipant { get; set; }
>>>>>>> b2d8acde
}<|MERGE_RESOLUTION|>--- conflicted
+++ resolved
@@ -19,8 +19,5 @@
     public RoleType? CreatedByRole { get; set; }
     public DateTime? UpdatedAt { get; set; }
     public bool IsDeleted { get; set; }
-<<<<<<< HEAD
-=======
     public bool? IsParticipant { get; set; }
->>>>>>> b2d8acde
 }