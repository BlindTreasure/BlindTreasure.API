﻿namespace BlindTreasure.Domain.Enums;

public enum InventoryItemStatus
{
    Available,
    Shipment_requested,
    Delivering,
    Listed,
<<<<<<< HEAD
    Sold,
    Archived,
    OnHold,
    Delivered
=======
    OnHold
>>>>>>> 3d19e90d
}<|MERGE_RESOLUTION|>--- conflicted
+++ resolved
@@ -6,12 +6,6 @@
     Shipment_requested,
     Delivering,
     Listed,
-<<<<<<< HEAD
-    Sold,
-    Archived,
     OnHold,
     Delivered
-=======
-    OnHold
->>>>>>> 3d19e90d
 }