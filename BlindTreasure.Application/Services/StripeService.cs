﻿using BlindTreasure.Application.Interfaces;
using BlindTreasure.Application.Utils;
using BlindTreasure.Domain.Entities;
using BlindTreasure.Domain.Enums;
using BlindTreasure.Infrastructure.Interfaces;
using Microsoft.EntityFrameworkCore;
using Microsoft.Extensions.Configuration;
using Stripe;
using Stripe.Checkout;

namespace BlindTreasure.Application.Services;

public class StripeService : IStripeService
{
    private readonly IClaimsService _claimsService;
    private readonly IStripeClient _stripeClient;
    private readonly IUnitOfWork _unitOfWork;
    private readonly IConfiguration _configuration;
    private readonly string _successRedirectUrl;
    private readonly string _failRedirectUrl;

    public StripeService(IUnitOfWork unitOfWork, IStripeClient stripeClient,
        IClaimsService claimsService, IConfiguration configuration)
    {
        _unitOfWork = unitOfWork;
        _stripeClient = stripeClient;
        _claimsService = claimsService;
        _configuration = configuration;

        _successRedirectUrl = _configuration["STRIPE:SuccessRedirectUrl"] ?? "http://localhost:4040/thankyou";
        _failRedirectUrl = _configuration["STRIPE:FailRedirectUrl"] ?? "http://localhost:4040/fail";
    }

    public async Task<string> GenerateExpressLoginLink()
    {
        var userId = _claimsService.CurrentUserId; // chỗ này là lấy user id của seller là người đang login
        var seller = await _unitOfWork.Sellers.FirstOrDefaultAsync(user => user.Id == userId) ??
                     throw ErrorHelper.Forbidden("Seller is not existing");
        // Create an instance of the LoginLinkService
        var loginLinkService = new AccountLoginLinkService();

        // Create the login link for the connected account
        // Optionally, you can provide additional options (like redirect URL) if needed.
        var loginLink = await loginLinkService.CreateAsync(seller.Id.ToString());
        return loginLink.Url;
    }

    public async Task<string> CreateCheckoutSession(Guid orderId, bool isRenew = false)
    {
        // Lấy user hiện tại
        var userId = _claimsService.CurrentUserId;
        var user = await _unitOfWork.Users.GetByIdAsync(userId);
        if (user == null)
            throw ErrorHelper.NotFound("User không tồn tại.");

        // Lấy order và kiểm tra quyền sở hữu, include Promotion để lấy thông tin voucher
        var order = await _unitOfWork.Orders.GetQueryable()
            .Where(o => o.Id == orderId && o.UserId == userId && !o.IsDeleted)
            .Include(o => o.OrderDetails)
                .ThenInclude(od => od.Product)
            .Include(o => o.OrderDetails)
                .ThenInclude(od => od.BlindBox)
            .Include(o => o.Promotion)
            .FirstOrDefaultAsync();

        if (order == null)
            throw ErrorHelper.NotFound("Đơn hàng không tồn tại.");

        if (!isRenew)
        {
            if (order.Status != OrderStatus.PENDING.ToString())
                throw ErrorHelper.BadRequest("Chỉ có thể thanh toán đơn hàng ở trạng thái chờ xử lý.");
        }
        else
        {
            if (order.Status != OrderStatus.EXPIRED.ToString() && order.Status != OrderStatus.COMPLETED.ToString())
                throw ErrorHelper.BadRequest("Chỉ có thể gia hạn đơn hàng đã hoàn thành hoặc hết hạn.");
        }

<<<<<<< HEAD
        // Lấy thông tin promotion từ order nếu có
        string promotionDesc = "";
        if (order.Promotion != null)
        {
            promotionDesc =
                $"[Voucher: {order.Promotion.Code} - {order.Promotion.Description}]\n" +
                $"Tổng tiền gốc: {order.TotalAmount:N0}đ\n" +
                $"Giảm giá: {order.DiscountAmount?.ToString("N0") ?? "0"}đ\n" +
                $"Khách cần thanh toán: {order.FinalAmount:N0}đ";
        }
        else if (!string.IsNullOrEmpty(order.PromotionNote))
        {
            promotionDesc = order.PromotionNote +
                $"\nTổng tiền gốc: {order.TotalAmount:N0}đ" +
                $"\nKhách cần thanh toán: {order.FinalAmount:N0}đ";
        }
        else
        {
            promotionDesc =
                $"Tổng tiền gốc: {order.TotalAmount:N0}đ\n" +
                $"Khách cần thanh toán: {order.FinalAmount:N0}đ";
=======
        // Lấy thông tin promotion nếu có
        var promotionDesc = "";
        if (promotionId.HasValue)
        {
            var promotion = await _unitOfWork.Promotions.GetByIdAsync(promotionId.Value);
            if (promotion != null)
                promotionDesc =
                    $"[Voucher: {promotion.Code} - {promotion.Description}, Discount: {promotion.DiscountValue} ({promotion.DiscountType})]";
>>>>>>> 11127224
        }

        // Chuẩn bị line items cho Stripe
        var lineItems = new List<SessionLineItemOptions>();
        foreach (var item in order.OrderDetails)
        {
            string name;
            decimal unitPrice;
            if (item.ProductId.HasValue && item.Product != null)
            {
                name = item.Product.Name;
                unitPrice = item.Product.Price;
            }
            else if (item.BlindBoxId.HasValue && item.BlindBox != null)
            {
                name = item.BlindBox.Name;
                unitPrice = item.BlindBox.Price;
            }
            else
            {
                throw ErrorHelper.BadRequest("Sản phẩm hoặc BlindBox trong đơn hàng không hợp lệ.");
            }

            lineItems.Add(new SessionLineItemOptions
            {
                PriceData = new SessionLineItemPriceDataOptions
                {
                    Currency = "vnd",
                    ProductData = new SessionLineItemPriceDataProductDataOptions
                    {
                        Name = $"Product/Blindbox Name: {name} , Order Detail id {item.Id} belongs to Order {order.Id} paid by {user.Email}",
                        Description = $"Product/BlindBox Name: {name}\n" +
                                      $"Quantity: {item.Quantity} / Total: {item.TotalPrice} \n" +
                                      $"Price: {unitPrice} VND\n" +
                                      $"Time: {item.CreatedAt}\n" +
<<<<<<< HEAD
                                      (!string.IsNullOrEmpty(promotionDesc) ? promotionDesc : "")
=======
                                      $"{(!string.IsNullOrEmpty(promotionDesc) ? promotionDesc : "")}"
>>>>>>> 11127224
                    },
                    UnitAmount = (long)unitPrice // Stripe expects amount in cents
                },
                Quantity = item.Quantity
            });
        }

        var options = new SessionCreateOptions
        {
            Metadata = new Dictionary<string, string>
<<<<<<< HEAD
        {
            { "orderId", orderId.ToString() },
            { "userId", userId.ToString() },
            { "isRenew", isRenew.ToString() },
            { "promotion", promotionDesc },
            { "discountAmount", order.DiscountAmount?.ToString() ?? "0" },
            { "promotionCode", order.Promotion?.Code ?? "" },
            { "totalAmount", order.TotalAmount.ToString() },
            { "finalAmount", order.FinalAmount.ToString() }
        },
=======
            {
                { "orderId", orderId.ToString() },
                { "userId", userId.ToString() },
                { "isRenew", isRenew.ToString() },
                { "promotion", promotionDesc }
            },
>>>>>>> 11127224

            CustomerEmail = user.Email,
            PaymentMethodTypes = new List<string> { "card" },
            LineItems = lineItems,
            Mode = "payment",
            SuccessUrl =
                $"{_successRedirectUrl}?status=success&session_id={{CHECKOUT_SESSION_ID}}&order_id={orderId}",
            CancelUrl =
                $"{_failRedirectUrl}?status=failed&session_id={{CHECKOUT_SESSION_ID}}&order_id={orderId}",
            ExpiresAt = DateTime.UtcNow.AddMinutes(30),
            PaymentIntentData = new SessionPaymentIntentDataOptions
            {
                Metadata = new Dictionary<string, string>
<<<<<<< HEAD
            {
                { "orderId", orderId.ToString() },
                { "userId", userId.ToString() },
                { "createdAt", DateTime.UtcNow.ToString("o") },
                { "email", user.Email },
                { "orderStatus", order.Status },
                { "itemCount", order.OrderDetails.Count.ToString() },
                { "totalAmount", order.TotalAmount.ToString() },
                { "currency", "vnd" },
                { "isRenew", isRenew.ToString() },
                { "promotion", promotionDesc },
                { "discountAmount", order.DiscountAmount?.ToString() ?? "0" },
                { "promotionCode", order.Promotion?.Code ?? "" }
            }
=======
                {
                    { "orderId", orderId.ToString() },
                    { "userId", userId.ToString() },
                    { "createdAt", DateTime.UtcNow.ToString("o") },
                    { "email", user.Email },
                    { "orderStatus", order.Status },
                    { "itemCount", order.OrderDetails.Count.ToString() },
                    { "totalAmount", order.TotalAmount.ToString() },
                    { "currency", "vnd" },
                    { "isRenew", isRenew.ToString() },
                    { "promotion", promotionDesc }
                }
>>>>>>> 11127224
            }
        };

        var service = new SessionService(_stripeClient);
        var session = await service.CreateAsync(options);

        // Tạo Payment và Transaction như cũ
        if (order.Payment == null)
        {
            var payment = new Payment
            {
                Order = order,
                Amount = order.TotalAmount,
                DiscountRate = 0,
                NetAmount = order.TotalAmount,
                Method = "Stripe",
                Status = "Pending",
                TransactionId = "",
                PaidAt = DateTime.UtcNow,
                RefundedAmount = 0,
                CreatedAt = DateTime.UtcNow,
                CreatedBy = userId,
                Transactions = new List<Transaction>()
            };

            var transaction = new Transaction
            {
                Payment = payment,
                Type = isRenew ? "Renew" : "Checkout",
                Amount = order.TotalAmount,
                Currency = "vnd",
                Status = "Pending",
                OccurredAt = DateTime.UtcNow,
                ExternalRef = session.Id,
                CreatedAt = DateTime.UtcNow,
                CreatedBy = userId
            };

            payment.Transactions.Add(transaction);
            order.Payment = payment;
            await _unitOfWork.Orders.Update(order);
        }
        else
        {
            var transaction = new Transaction
            {
                Payment = order.Payment,
                Type = isRenew ? "Renew" : "Checkout",
                Amount = order.TotalAmount,
                Currency = "vnd",
                Status = "Pending",
                OccurredAt = DateTime.UtcNow,
                ExternalRef = session.Id,
                CreatedAt = DateTime.UtcNow,
                CreatedBy = userId
            };
            order.Payment.Transactions ??= new List<Transaction>();
            order.Payment.Transactions.Add(transaction);
            await _unitOfWork.Payments.Update(order.Payment);
        }

        await _unitOfWork.SaveChangesAsync();

        return session.Url;
    }

    // 1. Chuyển tiền payout cho seller (Stripe Connect)
    public async Task<Transfer> PayoutToSellerAsync(string sellerStripeAccountId, decimal amount,
        string currency = "usd", string description = "Payout to seller")
    {
        var userId = _claimsService.CurrentUserId; // chỗ này là lấy user id của seller là người đang login
        var user = await _unitOfWork.Users.FirstOrDefaultAsync(user => user.Id == userId) ??
                   throw ErrorHelper.Forbidden("User is not existing");

        var transferService = new TransferService(_stripeClient);
        var transferOptions = new TransferCreateOptions
        {
            Amount = (long)amount, // Stripe expects smallest unit (vnd: xu)
            Currency = currency,
            Destination = sellerStripeAccountId,
            Description = description + $" - {DateTime.UtcNow:yyyy-MM-dd HH:mm:ss}" + "made by user:" + user.FullName
        };

        try
        {
            var transfer = await transferService.CreateAsync(transferOptions);
            if (transfer == null)
                throw ErrorHelper.Internal("Stripe payout failed.");
            // TODO: Lưu transaction payout vào DB nếu cần

            var transaction = new Transaction
            {
                Type = "Payout",
                Amount = amount,
                Currency = currency,
                ExternalRef = transfer.Id,
                OccurredAt = DateTime.UtcNow,
                CreatedAt = DateTime.UtcNow,
                CreatedBy = userId
            };
            await _unitOfWork.Transactions.AddAsync(transaction);
            await _unitOfWork.SaveChangesAsync();

            return transfer;
        }
        catch (StripeException ex)
        {
            throw ErrorHelper.BadRequest($"Stripe error: {ex.StripeError?.Message ?? ex.Message}");
        }
    }

    // 2. Hoàn lại tiền cho khách (refund)
    public async Task<Refund> RefundPaymentAsync(string paymentIntentId, decimal amount)
    {
        var refundService = new RefundService(_stripeClient);
        var refundOptions = new RefundCreateOptions
        {
            PaymentIntent = paymentIntentId,
            Amount = (long)amount // Stripe expects smallest unit
        };

        try
        {
            var refund = await refundService.CreateAsync(refundOptions);
            if (refund == null)
                throw ErrorHelper.Internal("Stripe refund failed.");
            // TODO: Lưu transaction refund vào DB nếu cần
            var transaction = new Transaction
            {
                Type = "Refund",
                Amount = amount,
                Currency = refund.Currency,
                ExternalRef = refund.Id,
                OccurredAt = DateTime.UtcNow,
                CreatedAt = DateTime.UtcNow,
                CreatedBy = _claimsService.CurrentUserId
            };
            await _unitOfWork.Transactions.AddAsync(transaction);
            await _unitOfWork.SaveChangesAsync();
            return refund;
        }
        catch (StripeException ex)
        {
            throw ErrorHelper.BadRequest($"Stripe error: {ex.StripeError?.Message ?? ex.Message}");
        }
    }

    // 3. Tạo onboarding link cho seller (Stripe Express)
    public async Task<string> GenerateSellerOnboardingLinkAsync(Guid sellerId, string redirectUrl)
    {
        var seller = await _unitOfWork.Sellers.GetByIdAsync(sellerId);
        if (seller == null)
            throw ErrorHelper.NotFound("Seller không tồn tại.");

        // Nếu chưa có StripeAccountId thì tạo mới
        if (string.IsNullOrEmpty(seller.StripeAccountId))
        {
            var acOptions = new AccountCreateOptions
            {
                Country = "VN",
                Type = "express",
                Email = seller.User?.Email,
                Capabilities = new AccountCapabilitiesOptions
                {
                    Transfers = new AccountCapabilitiesTransfersOptions { Requested = true }
                },
                BusinessType = "individual",
                BusinessProfile = new AccountBusinessProfileOptions
                {
                    Name = seller.CompanyName,
                    Mcc = "5945", // Toys, Hobby, and Game Shops
                    ProductDescription = "Marketplace for collectibles",
                    SupportEmail = seller.User?.Email
                },
                TosAcceptance = new AccountTosAcceptanceOptions
                {
                    ServiceAgreement = "recipient"
                }
            };
            var accountService = new AccountService(_stripeClient);
            var account = await accountService.CreateAsync(acOptions);

            seller.StripeAccountId = account.Id;
            await _unitOfWork.Sellers.Update(seller);
            await _unitOfWork.SaveChangesAsync();
        }

        var linkOptions = new AccountLinkCreateOptions
        {
            Account = seller.StripeAccountId,
            RefreshUrl = $"{redirectUrl}/profile",
            ReturnUrl = $"{redirectUrl}/profile",
            Type = "account_onboarding"
        };

        var linkService = new AccountLinkService(_stripeClient);
        var accountLink = await linkService.CreateAsync(linkOptions);

        return accountLink.Url;
    }

    // 4. Kiểm tra seller đã xác minh Stripe account chưa (đủ điều kiện nhận tiền)
    public async Task<bool> IsSellerStripeAccountVerifiedAsync(string sellerStripeAccountId)
    {
        var accountService = new AccountService(_stripeClient);
        var account = await accountService.GetAsync(sellerStripeAccountId);
        return account.ChargesEnabled && account.PayoutsEnabled;
    }

    // 5. Đảo ngược payout (reversal) nếu cần
    public async Task<TransferReversal> ReversePayoutAsync(string transferId)
    {
        var reversalService = new TransferReversalService(_stripeClient);
        var options = new TransferReversalCreateOptions();
        return await reversalService.CreateAsync(transferId, options);
    }
}<|MERGE_RESOLUTION|>--- conflicted
+++ resolved
@@ -77,7 +77,6 @@
                 throw ErrorHelper.BadRequest("Chỉ có thể gia hạn đơn hàng đã hoàn thành hoặc hết hạn.");
         }
 
-<<<<<<< HEAD
         // Lấy thông tin promotion từ order nếu có
         string promotionDesc = "";
         if (order.Promotion != null)
@@ -99,16 +98,6 @@
             promotionDesc =
                 $"Tổng tiền gốc: {order.TotalAmount:N0}đ\n" +
                 $"Khách cần thanh toán: {order.FinalAmount:N0}đ";
-=======
-        // Lấy thông tin promotion nếu có
-        var promotionDesc = "";
-        if (promotionId.HasValue)
-        {
-            var promotion = await _unitOfWork.Promotions.GetByIdAsync(promotionId.Value);
-            if (promotion != null)
-                promotionDesc =
-                    $"[Voucher: {promotion.Code} - {promotion.Description}, Discount: {promotion.DiscountValue} ({promotion.DiscountType})]";
->>>>>>> 11127224
         }
 
         // Chuẩn bị line items cho Stripe
@@ -144,11 +133,8 @@
                                       $"Quantity: {item.Quantity} / Total: {item.TotalPrice} \n" +
                                       $"Price: {unitPrice} VND\n" +
                                       $"Time: {item.CreatedAt}\n" +
-<<<<<<< HEAD
                                       (!string.IsNullOrEmpty(promotionDesc) ? promotionDesc : "")
-=======
-                                      $"{(!string.IsNullOrEmpty(promotionDesc) ? promotionDesc : "")}"
->>>>>>> 11127224
+
                     },
                     UnitAmount = (long)unitPrice // Stripe expects amount in cents
                 },
@@ -158,8 +144,6 @@
 
         var options = new SessionCreateOptions
         {
-            Metadata = new Dictionary<string, string>
-<<<<<<< HEAD
         {
             { "orderId", orderId.ToString() },
             { "userId", userId.ToString() },
@@ -170,14 +154,7 @@
             { "totalAmount", order.TotalAmount.ToString() },
             { "finalAmount", order.FinalAmount.ToString() }
         },
-=======
-            {
-                { "orderId", orderId.ToString() },
-                { "userId", userId.ToString() },
-                { "isRenew", isRenew.ToString() },
-                { "promotion", promotionDesc }
             },
->>>>>>> 11127224
 
             CustomerEmail = user.Email,
             PaymentMethodTypes = new List<string> { "card" },
@@ -190,8 +167,6 @@
             ExpiresAt = DateTime.UtcNow.AddMinutes(30),
             PaymentIntentData = new SessionPaymentIntentDataOptions
             {
-                Metadata = new Dictionary<string, string>
-<<<<<<< HEAD
             {
                 { "orderId", orderId.ToString() },
                 { "userId", userId.ToString() },
@@ -206,20 +181,7 @@
                 { "discountAmount", order.DiscountAmount?.ToString() ?? "0" },
                 { "promotionCode", order.Promotion?.Code ?? "" }
             }
-=======
-                {
-                    { "orderId", orderId.ToString() },
-                    { "userId", userId.ToString() },
-                    { "createdAt", DateTime.UtcNow.ToString("o") },
-                    { "email", user.Email },
-                    { "orderStatus", order.Status },
-                    { "itemCount", order.OrderDetails.Count.ToString() },
-                    { "totalAmount", order.TotalAmount.ToString() },
-                    { "currency", "vnd" },
-                    { "isRenew", isRenew.ToString() },
-                    { "promotion", promotionDesc }
                 }
->>>>>>> 11127224
             }
         };
 
