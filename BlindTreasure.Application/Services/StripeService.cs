﻿using BlindTreasure.Application.Interfaces;
using BlindTreasure.Application.Interfaces.Commons;
using BlindTreasure.Application.Utils;
using BlindTreasure.Domain.DTOs.OrderDTOs;
using BlindTreasure.Domain.Entities;
using BlindTreasure.Domain.Enums;
using BlindTreasure.Infrastructure.Interfaces;
using Microsoft.EntityFrameworkCore;
using Microsoft.Extensions.Configuration;
using Stripe;
using Stripe.Checkout;

namespace BlindTreasure.Application.Services;

public class StripeService : IStripeService
{
    private readonly IClaimsService _claimsService;
    private readonly IConfiguration _configuration;
    private readonly string _createdAccountRedirectUrl;
    private readonly string _failRedirectUrl;
    private readonly ILoggerService _loggerService;
    private readonly IStripeClient _stripeClient;
    private readonly string _successRedirectUrl;
    private readonly IUnitOfWork _unitOfWork;

    public StripeService(IUnitOfWork unitOfWork, IStripeClient stripeClient,
        IClaimsService claimsService, IConfiguration configuration, ILoggerService loggerService)
    {
        _unitOfWork = unitOfWork;
        _stripeClient = stripeClient;
        _claimsService = claimsService;
        _configuration = configuration;
        _loggerService = loggerService;

        _successRedirectUrl = _configuration["STRIPE:SuccessRedirectUrl"] ?? "http://localhost:4040/thankyou";
        _failRedirectUrl = _configuration["STRIPE:FailRedirectUrl"] ?? "http://localhost:4040/fail";
        _createdAccountRedirectUrl = _configuration["STRIPE:CreatedRedirectUrl"] ??
                                     "STRIPE__CreatedRedirectUrl";
    }

    public async Task<string> GetOrCreateGroupPaymentLink(Guid checkoutGroupId)
    {
        var orders = await _unitOfWork.Orders.GetQueryable()
            .Where(o => o.CheckoutGroupId == checkoutGroupId && !o.IsDeleted)
            .ToListAsync();

        if (!orders.Any())
            throw ErrorHelper.BadRequest("Không tìm thấy đơn hàng hợp lệ trong nhóm.");

        var groupSession = await _unitOfWork.GroupPaymentSessions
            .FirstOrDefaultAsync(s => s.CheckoutGroupId == checkoutGroupId && !s.IsCompleted);

        if (groupSession != null && groupSession.ExpiresAt > DateTime.UtcNow &&
            !groupSession.IsCompleted) // kiểm tra chưa hết hạn
            // Session still valid
            return groupSession.PaymentUrl;

        // If not found or expired, call the session creation method
        throw ErrorHelper.NotFound("Link thanh toán của đơn hàng này đã hết hạn hoặc bị hủy trước đó");
    }

    public async Task<string> GenerateExpressLoginLink()
    {
        var userId = _claimsService.CurrentUserId; // chỗ này là lấy user id của seller là người đang login
        var seller = await _unitOfWork.Sellers.FirstOrDefaultAsync(user => user.UserId == userId) ??
                     throw ErrorHelper.Forbidden("Seller is not existing");
        // Create an instance of the LoginLinkService
        var loginLinkService = new AccountLoginLinkService();

        // Create the login link for the connected account
        // Optionally, you can provide additional options (like redirect URL) if needed.
        if (string.IsNullOrEmpty(seller.StripeAccountId))
            throw ErrorHelper.BadRequest("Seller chưa có Stripe account. Vui lòng tạo trước khi đăng nhập.");
        var loginLink = await loginLinkService.CreateAsync(seller.StripeAccountId);
        return loginLink.Url;
    }

    public async Task<GroupPaymentSession> CreateGeneralCheckoutSessionForOrders(List<Guid> orderIds)
    {
        var userId = _claimsService.CurrentUserId;
        var user = await _unitOfWork.Users.GetByIdAsync(userId)
                   ?? throw ErrorHelper.NotFound("User không tồn tại.");

        var orders = await _unitOfWork.Orders.GetQueryable()
            .Where(o => orderIds.Contains(o.Id) && o.UserId == userId && !o.IsDeleted)
            .Include(o => o.OrderDetails).ThenInclude(od => od.Product)
            .Include(o => o.OrderDetails).ThenInclude(od => od.BlindBox)
            .Include(o => o.OrderDetails).ThenInclude(od => od.Shipments)
            .Include(o => o.OrderSellerPromotions).ThenInclude(p => p.Promotion)
            .Include(o => o.Payment).ThenInclude(o => o.Transactions)
            .ToListAsync();

        if (!orders.Any())
            throw ErrorHelper.BadRequest("Không tìm thấy đơn hàng hợp lệ để thanh toán.");

        var lineItems = new List<SessionLineItemOptions>();
        decimal totalGoods = 0, totalShipping = 0, totalDiscount = 0;

        foreach (var order in orders)
        {
            totalGoods += order.OrderDetails.Sum(od => od.TotalPrice);
            totalShipping += order.TotalShippingFee ?? 0m;
            totalDiscount += order.OrderSellerPromotions.Sum(p => p.DiscountAmount);

            foreach (var od in order.OrderDetails)
            {
                var name = od.ProductId.HasValue ? od.Product!.Name : od.BlindBox!.Name;
                var unitPrice = Math.Max(1, (long)Math.Round(od.UnitPrice));
                lineItems.Add(new SessionLineItemOptions
                {
                    PriceData = new SessionLineItemPriceDataOptions
                    {
                        Currency = "vnd",
                        ProductData = new SessionLineItemPriceDataProductDataOptions
                        {
                            Name = name,
                            Description = $"Order: {order.Id} | Qty: {od.Quantity}, Tổng: {od.TotalPrice:N0}đ"
                        },
                        UnitAmount = unitPrice
                    },
                    Quantity = od.Quantity
                });
            }
        }

        if (totalShipping > 0)
            lineItems.Add(new SessionLineItemOptions
            {
                PriceData = new SessionLineItemPriceDataOptions
                {
                    Currency = "vnd",
                    ProductData = new SessionLineItemPriceDataProductDataOptions
                    {
                        Name = "Phí vận chuyển",
                        Description = $"Tổng phí vận chuyển cho {orders.Count} đơn"
                    },
                    UnitAmount = (long)Math.Round(totalShipping)
                },
                Quantity = 1
            });

        string? couponId = null;
        if (totalDiscount > 0)
            // Tạo coupon cho toàn bộ discount
            couponId = await CreateStripeCouponForOrder(orderIds.First(), totalDiscount);

        var finalAmount = totalGoods + totalShipping - totalDiscount;
        if (finalAmount < 1) finalAmount = 1m;

        var options = new SessionCreateOptions
        {
            CustomerEmail = user.Email,
            PaymentMethodTypes = new List<string> { "card" },
            Mode = "payment",
            LineItems = lineItems,
            Discounts = !string.IsNullOrEmpty(couponId)
                ? new List<SessionDiscountOptions> { new() { Coupon = couponId } }
                : null,
            Metadata = new Dictionary<string, string>
            {
                ["orderIds"] = string.Join(",", orderIds),
                ["userId"] = userId.ToString(),
                ["totalGoods"] = totalGoods.ToString("F2"),
                ["totalShipping"] = totalShipping.ToString("F2"),
                ["totalDiscount"] = totalDiscount.ToString("F2"),
                ["finalAmount"] = finalAmount.ToString("F2"),
                ["couponId"] = couponId ?? "",
                ["isGeneralPayment"] = "true",
                ["checkoutGroupId"] = orders.First().CheckoutGroupId.ToString()
            },
            SuccessUrl = $"{_successRedirectUrl}?checkout_group={orders.First().CheckoutGroupId}&status=success",
            CancelUrl = $"{_failRedirectUrl}?checkout_group={orders.First().CheckoutGroupId}&status=pending",
            ExpiresAt = DateTime.UtcNow.AddHours(12)
        };

        var service = new SessionService(_stripeClient);
        var session = await service.CreateAsync(options);

        // Ghi lại transaction cho từng order
        foreach (var order in orders)
            await UpsertPaymentAndTransactionForOrder(order, session.Id, userId, false, order.FinalAmount ?? 0,
                couponId ?? null, null); // LẦN TẠO GROUP BỊ SAI ĐÈ ID CỦA NHAU

        // Save GroupPaymentSession
        var checkoutGroupId = orders.First().CheckoutGroupId;
        var groupSession = await _unitOfWork.GroupPaymentSessions
            .FirstOrDefaultAsync(s => s.CheckoutGroupId == checkoutGroupId && !s.IsCompleted);

        if (groupSession == null)
        {
            groupSession = new GroupPaymentSession
            {
                CheckoutGroupId = checkoutGroupId,
                StripeSessionId = session.Id,
                PaymentUrl = session.Url,
                ExpiresAt = session.ExpiresAt,
                Type = PaymentType.Order,
                IsCompleted = false,
                CouponId = couponId,
                PaymentIntentId = session.PaymentIntentId,
                Amount = Convert.ToDecimal(session.AmountTotal)
            };
            groupSession = await _unitOfWork.GroupPaymentSessions.AddAsync(groupSession);
        }
        else
        {
            groupSession.StripeSessionId = session.Id;
            groupSession.PaymentUrl = session.Url;
            groupSession.ExpiresAt = session.ExpiresAt;
            groupSession.IsCompleted = false;
            await _unitOfWork.GroupPaymentSessions.Update(groupSession);
        }

        await _unitOfWork.SaveChangesAsync();

        return groupSession;
    }

    public async Task<List<OrderPaymentInfo>> CreateCheckoutSessionsForOrders(List<Guid> orderIds)
    {
        var result = new List<OrderPaymentInfo>();
        foreach (var orderId in orderIds)
        {
            var url = await CreateCheckoutSession(orderId);
            var order = await _unitOfWork.Orders.GetByIdAsync(orderId);
            result.Add(new OrderPaymentInfo
            {
                OrderId = orderId,
                SellerId = order.SellerId,
                SellerName = order.Seller?.CompanyName ?? "Unknown",
                PaymentUrl = url,
                FinalAmount = order.FinalAmount ?? 0
            });
        }

        return result;
    }

    public async Task<string> CreateCheckoutSession(Guid orderId, bool isRenew = false)
    {
        try
        {
            // 1. Lấy user hiện tại
            var userId = _claimsService.CurrentUserId;
            var user = await _unitOfWork.Users.GetByIdAsync(userId)
                       ?? throw ErrorHelper.NotFound("User không tồn tại.");

            // 2. Lấy order, include luôn OrderDetails, Product, BlindBox, Shipments, và OrderSellerPromotions
            var order = await _unitOfWork.Orders.GetQueryable()
                            .Where(o => o.Id == orderId && o.UserId == userId && !o.IsDeleted)
                            .Include(o => o.OrderDetails)
                            .ThenInclude(od => od.Product)
                            .Include(o => o.OrderDetails)
                            .ThenInclude(od => od.BlindBox)
                            .Include(o => o.OrderDetails)
                            .ThenInclude(od => od.Shipments)
                            .Include(o => o.OrderSellerPromotions)
                            .ThenInclude(p => p.Promotion)
                            .FirstOrDefaultAsync()
                        ?? throw ErrorHelper.NotFound("Đơn hàng không tồn tại.");

            // 3. Kiểm tra trạng thái đơn cho checkout hoặc renew
            if (!isRenew)
            {
                if (order.Status != OrderStatus.PENDING.ToString())
                    throw ErrorHelper.BadRequest("Chỉ có thể thanh toán đơn chờ xử lý.");
            }
            else
            {
                if (order.Status != OrderStatus.CANCELLED.ToString() &&
                    order.Status != OrderStatus.EXPIRED.ToString())
                    throw ErrorHelper.BadRequest("Chỉ có thể gia hạn đơn đã hủy hoặc hết hạn.");
            }

            // 4. Tính tổng các khoản
            var totalGoods = order.OrderDetails.Sum(od => od.TotalPrice);
            var totalShipping = order.TotalShippingFee ?? 0m;
            var totalDiscount = order.OrderSellerPromotions.Sum(p => p.DiscountAmount);
            var finalAmount = totalGoods + totalShipping - totalDiscount;
            if (finalAmount < 1) finalAmount = 1m; // Stripe yêu cầu tối thiểu 1 VND

            // 5. Chuẩn bị shipmentDescriptions (nếu cần)
            var shipmentDescriptions = new List<string>();
            foreach (var od in order.OrderDetails)
            foreach (var s in od.Shipments)
                shipmentDescriptions.Add(
                    $"#{od.Id}: {s.Provider} - mã {s.OrderCode ?? "N/A"} - phí {s.TotalFee:N0}đ - trạng thái {s.Status}"
                );

            var shipmentDesc = shipmentDescriptions.Any()
                ? string.Join(" | ", shipmentDescriptions)
                : "Không có thông tin giao hàng.";

            // 6. Xây dựng line-items (giữ nguyên cách hiển thị chi tiết)
            var lineItems = new List<SessionLineItemOptions>();

            // 6.1: Mỗi OrderDetail thành một line item
            foreach (var od in order.OrderDetails)
            {
                var name = od.ProductId.HasValue
                    ? od.Product!.Name
                    : od.BlindBox!.Name;

                // Đảm bảo UnitPrice không âm
                var unitPrice = Math.Max(1, (long)Math.Round(od.UnitPrice));

                lineItems.Add(new SessionLineItemOptions
                {
                    PriceData = new SessionLineItemPriceDataOptions
                    {
                        Currency = "vnd",
                        ProductData = new SessionLineItemPriceDataProductDataOptions
                        {
                            Name = name,
                            Description = $"Qty: {od.Quantity}, Tổng: {od.TotalPrice:N0}đ"
                        },
                        UnitAmount = unitPrice
                    },
                    Quantity = od.Quantity
                });
            }

            // 6.2: Tổng phí vận chuyển
            if (totalShipping > 0)
                lineItems.Add(new SessionLineItemOptions
                {
                    PriceData = new SessionLineItemPriceDataOptions
                    {
                        Currency = "vnd",
                        ProductData = new SessionLineItemPriceDataProductDataOptions
                        {
                            Name = "Phí vận chuyển",
                            Description = shipmentDesc.Length > 200
                                ? shipmentDesc.Substring(0, 197) + "..."
                                : shipmentDesc
                        },
                        UnitAmount = (long)Math.Round(totalShipping)
                    },
                    Quantity = 1
                });

            // 6.3: Tạo Stripe Coupon cho discount (thay vì line item âm)
            string? couponId = null;
            if (totalDiscount > 0) couponId = await CreateStripeCouponForOrder(order.Id, totalDiscount);

            // 7. Tạo session Stripe
            var options = new SessionCreateOptions
            {
                CustomerEmail = user.Email,
                PaymentMethodTypes = new List<string> { "card" },
                Mode = "payment",
                LineItems = lineItems,

                // Áp dụng coupon nếu có discount
                Discounts = !string.IsNullOrEmpty(couponId)
                    ? new List<SessionDiscountOptions>
                    {
                        new()
                        {
                            Coupon = couponId
                        }
                    }
                    : null,

                Metadata = new Dictionary<string, string>
                {
                    ["orderId"] = order.Id.ToString(),
                    ["userId"] = userId.ToString(),
                    ["totalGoods"] = totalGoods.ToString("F2"),
                    ["totalShipping"] = totalShipping.ToString("F2"),
                    ["totalDiscount"] = totalDiscount.ToString("F2"),
                    ["finalAmount"] = finalAmount.ToString("F2"),
                    ["isRenew"] = isRenew.ToString(),
                    ["couponId"] = couponId ?? ""
                },
                SuccessUrl = $"{_successRedirectUrl}?order_id={order.Id}&status=success",
                CancelUrl = $"{_failRedirectUrl}?order_id={order.Id}&status=pending",
                ExpiresAt = DateTime.UtcNow.AddHours(12),
                PaymentIntentData = new SessionPaymentIntentDataOptions
                {
                    Metadata = new Dictionary<string, string>
                    {
                        ["orderStatus"] = order.Status,
                        ["itemCount"] = order.OrderDetails.Count.ToString(),
                        ["currency"] = "vnd",
                        ["shipDesc"] = shipmentDesc.Length > 500 ? shipmentDesc.Substring(0, 497) + "..." : shipmentDesc
                    }
                }
            };

            var service = new SessionService(_stripeClient);
            var session = await service.CreateAsync(options);

            // 8. Ghi vào Payment & Transaction??nu
            await UpsertPaymentAndTransactionForOrder(order, session.Id, userId, isRenew, finalAmount, couponId ?? null,
                session.PaymentIntentId); // LẦN TẠO RIÊNG TỪNG LINK LẺ BỊ SAI 

            await _unitOfWork.SaveChangesAsync();

            return session.Url;
        }
        catch (StripeException stripeEx)
        {
            throw ErrorHelper.BadRequest($"Lỗi Stripe: {stripeEx.Message}");
        }
        catch (Exception ex)
        {
            throw ErrorHelper.BadRequest($"Lỗi tạo phiên thanh toán: {ex.Message}");
        }
    }

    /// <summary>
    ///     Vô hiệu hóa session thanh toán Stripe (hủy PaymentIntent và xóa coupon nếu còn hiệu lực)
    /// </summary>
    public async Task<GroupPaymentSession> DisableStripeGroupPaymentSessionAsync(Guid checkoutGroupId,
        List<Order> orders)
    {
        var groupSession = await _unitOfWork.GroupPaymentSessions
            .FirstOrDefaultAsync(s => s.CheckoutGroupId == checkoutGroupId && !s.IsCompleted);


        if (groupSession == null)
            throw ErrorHelper.NotFound("Không tìm thấy session group thanh toán cho nhóm đơn hàng.");

        groupSession.IsCompleted = true;
        groupSession.ExpiresAt = DateTime.UtcNow; // Đánh dấu là đã hủy

        foreach (var order in orders)
            // Xử lý hủy thanh toán cho từng đơn hàng
            await DisableStripeOrderPaymentSessionAsync(order.Id);

        // Ưu tiên hủy Session trước
        if (!string.IsNullOrWhiteSpace(groupSession.StripeSessionId))
            try
            {
                var sessionService = new SessionService(_stripeClient);
                var session = await sessionService.GetAsync(groupSession.StripeSessionId);

                // Chỉ expire session nếu chưa thanh toán và chưa hết hạn
                if (session.PaymentStatus == "unpaid" && session.Status != "expired")
                    await sessionService.ExpireAsync(session.Id);
            }
            catch (StripeException ex)
            {
                // Log lỗi nhưng không throw
                Console.WriteLine(ex + $"Failed to expire Stripe session: {groupSession.StripeSessionId}");
            }

        // Hủy PaymentIntent nếu còn hiệu lực
        if (!string.IsNullOrWhiteSpace(groupSession.PaymentIntentId))
            try
            {
                var paymentIntentService = new PaymentIntentService(_stripeClient);
                var paymentIntent = await paymentIntentService.GetAsync(groupSession.PaymentIntentId);
                if (paymentIntent != null && paymentIntent.Status == "requires_payment_method")
                    await paymentIntentService.CancelAsync(groupSession.PaymentIntentId);
            }
            catch (StripeException)
            {
                // Log error nhưng không throw
            }

        // Xóa coupon nếu có
        if (!string.IsNullOrWhiteSpace(groupSession.CouponId)) await CleanupStripeCoupon(groupSession.CouponId);

        return groupSession;
    }

    /// <summary>
    ///     Vô hiệu hóa session thanh toán Stripe cho đơn lẻ (hủy PaymentIntent và xóa coupon nếu còn hiệu lực)
    /// </summary>
    public async Task DisableStripeOrderPaymentSessionAsync(Guid orderId)
    {
        var order = await _unitOfWork.Orders.GetByIdAsync(orderId);
        if (order?.Payment == null) return;

        // Ưu tiên hủy Session trước
        if (!string.IsNullOrWhiteSpace(order.Payment.SessionId))
            try
            {
                var sessionService = new SessionService(_stripeClient);
                var session = await sessionService.GetAsync(order.Payment.SessionId);

                // Chỉ expire session nếu chưa thanh toán và chưa hết hạn
                if (session.PaymentStatus == "unpaid" && session.Status != "expired")
                {
                    await sessionService.ExpireAsync(session.Id);
                    Console.WriteLine(session.ExpiresAt);
                }
            }
            catch (StripeException ex)
            {
                // Log lỗi nhưng không throw
                Console.WriteLine(ex + $"Failed to expire Stripe session: {order.Payment.SessionId}");
            }

        // Hủy PaymentIntent nếu có (cho trường hợp đã tạo)
        if (!string.IsNullOrWhiteSpace(order.Payment.PaymentIntentId))
            try
            {
                var paymentIntentService = new PaymentIntentService(_stripeClient);
                var paymentIntent = await paymentIntentService.GetAsync(order.Payment.PaymentIntentId);

                if (paymentIntent.Status == "requires_payment_method")
                    await paymentIntentService.CancelAsync(order.Payment.PaymentIntentId);
            }
            catch (StripeException)
            {
                // Bỏ qua nếu PaymentIntent không tồn tại
            }

        // Xóa coupon nếu có
        if (!string.IsNullOrWhiteSpace(order.Payment.CouponId)) await CleanupStripeCoupon(order.Payment.CouponId);
    }


    /// <summary>
    ///     Xóa coupon sau khi sử dụng (gọi trong webhook hoặc sau khi thanh toán thành công)
    /// </summary>
    public async Task CleanupStripeCoupon(string couponId)
    {
        try
        {
            if (string.IsNullOrEmpty(couponId)) return;

            var couponService = new CouponService(_stripeClient);
            await couponService.DeleteAsync(couponId);
        }
        catch (StripeException)
        {
            // Log error nhưng không throw - việc cleanup không quan trọng bằng main flow
        }
    }


    // 1. Chuyển tiền payout cho seller (Stripe Connect)
    public async Task<Transfer> PayoutToSellerAsync(Guid payoutId,
        string sellerStripeAccountId,
        decimal amount,
        string currency = "usd",
        string description = "Payout to seller")
    {
        var userId = _claimsService.CurrentUserId;
        var user = await _unitOfWork.Users.FirstOrDefaultAsync(user => user.Id == userId)
                   ?? throw ErrorHelper.Forbidden("User is not existing");

        // Get seller info for description
        var payout = await _unitOfWork.Payouts.FirstOrDefaultAsync(p => p.Id == payoutId, p => p.Seller);
        var sellerName = payout?.Seller?.CompanyName ?? payout?.Seller?.User?.FullName ?? "Unknown Seller";

        var transferService = new TransferService(_stripeClient);
        var transferOptions = new TransferCreateOptions
        {
            Amount = (long)amount,
            Currency = currency,
            Destination = sellerStripeAccountId,
            Description =
                $"{description} for Seller: {sellerName} (ID: {payout?.SellerId}) - {DateTime.UtcNow:yyyy-MM-dd HH:mm:ss} by {user.FullName}"
        };

        try
        {
            var transfer = await transferService.CreateAsync(transferOptions);
            if (transfer == null)
                throw ErrorHelper.Internal("Stripe payout failed.");

            // Save payout transaction history
            var payoutTransaction = new PayoutTransaction
            {
                PayoutId = payoutId,
                StripeTransferId = transfer.Id,
                StripeDestinationAccount = sellerStripeAccountId,
                Amount = transfer.Amount,
                Currency = transfer.Currency,
                Status = "succeed", // "pending", etc.
                TransferredAt = transfer.Created,
                Description = transfer.Description,
                ExternalRef = transfer.BalanceTransactionId,
                FailureReason = null,
                CreatedAt = DateTime.UtcNow,
                CreatedBy = userId,
                SellerName = sellerName,
                SellerId = payout?.SellerId ?? Guid.Empty,
                InitiatedBy = userId,
                InitiatedByName = user.FullName
            };

            await _unitOfWork.PayoutTransactions.AddAsync(payoutTransaction);
            await _unitOfWork.SaveChangesAsync();

            return transfer;
        }
        catch (StripeException ex)
        {
            // Optionally log failed transaction here if needed
            throw ErrorHelper.BadRequest($"Stripe error: {ex.StripeError?.Message ?? ex.Message}");
        }
    }

    public async Task<string> CreateShipmentCheckoutSessionAsync(List<Shipment> shipments, Guid userId,
        int totalShippingFee)
    {
        var user = await _unitOfWork.Users.GetByIdAsync(userId);
        if (user == null)
            throw ErrorHelper.NotFound("User không tồn tại.");

        var lineItems = new List<SessionLineItemOptions>
        {
            new()
            {
                PriceData = new SessionLineItemPriceDataOptions
                {
                    Currency = "vnd",
                    ProductData = new SessionLineItemPriceDataProductDataOptions
                    {
                        Name = "Phí vận chuyển nhiều đơn GHN",
                        Description = string.Join(" | ",
                            shipments.Select(s => $"Mã vận đơn: {s.OrderCode}, Phí: {s.TotalFee:N0} VND"))
                    },
                    UnitAmount = totalShippingFee
                },
                Quantity = 1
            }
        };

        var options = new SessionCreateOptions
        {
            Metadata = new Dictionary<string, string>
            {
                { "shipmentIds", string.Join(",", shipments.Select(s => s.Id)) },
                { "userId", userId.ToString() },
                { "IsShipmenRequest", true.ToString() }
            },
            CustomerEmail = user.Email,
            PaymentMethodTypes = new List<string> { "card" },
            LineItems = lineItems,
            Mode = "payment",
            SuccessUrl = $"{_successRedirectUrl}?status=success&session_id={{CHECKOUT_SESSION_ID}}",
            CancelUrl = $"{_failRedirectUrl}?status=failed&session_id={{CHECKOUT_SESSION_ID}}",
            ExpiresAt = DateTime.UtcNow.AddHours(12)
        };

        var service = new SessionService(_stripeClient);
        var session = await service.CreateAsync(options);

        return session.Url;
    }


    // 3. Tạo onboarding link cho seller (Stripe Express)
    public async Task<string> GenerateSellerOnboardingLinkAsync(Guid sellerId)
    {
        var seller = await _unitOfWork.Sellers.GetByIdAsync(sellerId);
        if (seller == null)
            throw ErrorHelper.NotFound("Seller không tồn tại.");

        // Nếu chưa có StripeAccountId thì tạo mới
        if (string.IsNullOrEmpty(seller.StripeAccountId))
        {
            var acOptions = new AccountCreateOptions
            {
                Country = "VN",
                Type = "express",
                Email = seller.User?.Email,
                Capabilities = new AccountCapabilitiesOptions
                {
                    Transfers = new AccountCapabilitiesTransfersOptions { Requested = true }
                },
                BusinessType = "individual",
                BusinessProfile = new AccountBusinessProfileOptions
                {
                    Name = seller.CompanyName,
                    Mcc = "5945", // Toys, Hobby, and Game Shops
                    ProductDescription = seller.CompanyProductDescription,
                    SupportEmail = seller.User?.Email,
                    SupportPhone = seller.CompanyPhone,
                    SupportAddress = new AddressOptions
                    {
                        Line1 = seller.CompanyAddress,
                        City = seller.CompanyProvinceName,
                        State = seller.CompanyDistrictName,
                        PostalCode = "700000", // Mã bưu điện tạm thời
                        Country = "VN"
                    }
                },
                TosAcceptance = new AccountTosAcceptanceOptions
                {
                    ServiceAgreement = "recipient"
                }
            };
            var accountService = new AccountService(_stripeClient);
            var account = await accountService.CreateAsync(acOptions);

            seller.StripeAccountId = account.Id;
            await _unitOfWork.Sellers.Update(seller);
            await _unitOfWork.SaveChangesAsync();
        }

        var linkOptions = new AccountLinkCreateOptions
        {
            Account = seller.StripeAccountId,
            RefreshUrl = $"{_createdAccountRedirectUrl}",
            ReturnUrl = $"{_createdAccountRedirectUrl}",
            Type = "account_onboarding"
        };

        var linkService = new AccountLinkService(_stripeClient);
        var accountLink = await linkService.CreateAsync(linkOptions);

        return accountLink.Url;
    }

    // 4. Kiểm tra seller đã xác minh Stripe account chưa (đủ điều kiện nhận tiền)
    public async Task<bool> IsSellerStripeAccountVerifiedAsync(string sellerStripeAccountId)
    {
        var accountService = new AccountService(_stripeClient);
        var account = await accountService.GetAsync(sellerStripeAccountId);
        return account.ChargesEnabled && account.PayoutsEnabled;
    }

    // 5. Đảo ngược payout (reversal) nếu cần
    public async Task<TransferReversal> ReversePayoutAsync(string transferId)
    {
        var reversalService = new TransferReversalService(_stripeClient);
        var options = new TransferReversalCreateOptions();
        return await reversalService.CreateAsync(transferId, options);
    }

    /// <summary>
    ///     Refund một order thuộc group payment (multi-order Stripe session).
    ///     Tự động lấy paymentIntentId từ GroupPaymentSession, kiểm tra số tiền, gọi Stripe refund và lưu transaction.
    /// </summary>
    public async Task<Refund> RefundOrderAsync(Guid orderId)
    {
        // 1. Lấy order
        var order = await _unitOfWork.Orders.GetQueryable()
                        .Include(o => o.OrderDetails)
                        .Include(o => o.OrderSellerPromotions)
                        .Include(o => o.Payment)
                        .FirstOrDefaultAsync(o => o.Id == orderId && !o.IsDeleted)
                    ?? throw ErrorHelper.NotFound("Order not found.");

        // 2. Lấy group payment session
        if (order.CheckoutGroupId == null)
            throw ErrorHelper.BadRequest("Order does not belong to a group payment session.");

        var groupSession = await _unitOfWork.GroupPaymentSessions
                               .FirstOrDefaultAsync(s => s.CheckoutGroupId == order.CheckoutGroupId)
                           ?? throw ErrorHelper.NotFound("Group payment session not found.");

        if (string.IsNullOrEmpty(groupSession.PaymentIntentId))
            throw ErrorHelper.BadRequest("PaymentIntentId not found for group session.");

        // 3. Xác định số tiền cần refund cho order này
        var refundAmount = order.FinalAmount ?? order.TotalAmount;
        if (refundAmount <= 0)
            throw ErrorHelper.BadRequest("Refund amount must be greater than zero.");

        // 4. Gọi Stripe refund
        var refund = await RefundPaymentAsync(groupSession.PaymentIntentId, refundAmount, order);

        // 5. Lưu lại tổng số tiền đã refund cho order (nếu cần)
        order.TotalRefundAmount = (order.TotalRefundAmount ?? 0) + refundAmount;
        await _unitOfWork.Orders.Update(order);
        await _unitOfWork.SaveChangesAsync();

        _loggerService.Success($"Refunded {refundAmount} VND for order {order.Id} (Stripe refundId: {refund.Id})");

        return refund;
    }

    /// <summary>
    ///     Tạo Stripe Coupon động cho đơn hàng
    /// </summary>
    private async Task<string> CreateStripeCouponForOrder(Guid orderId, decimal discountAmount)
    {
        try
        {
            var couponService = new CouponService(_stripeClient);

            // Tạo coupon ID duy nhất cho đơn hàng (rút gọn để tránh quá dài)
            var timestamp = DateTimeOffset.UtcNow.ToUnixTimeSeconds();
            var shortOrderId = orderId.ToString("N")[..8]; // Lấy 8 ký tự đầu của GUID
            var couponId = $"ord-{shortOrderId}-{timestamp}";

            var couponOptions = new CouponCreateOptions
            {
                Id = couponId,
                Name = $"Discount-{shortOrderId}", // Rút gọn name để <= 40 ký tự
                Currency = "vnd",
                AmountOff = (long)Math.Round(discountAmount), // Số tiền giảm cố định (VND)
                Duration = "once", // Chỉ sử dụng một lần
                MaxRedemptions = 1, // Chỉ có thể sử dụng 1 lần
                RedeemBy = DateTime.UtcNow.AddHours(25),
                Metadata = new Dictionary<string, string>
                {
                    ["orderId"] = orderId.ToString(),
                    ["discountAmount"] = discountAmount.ToString("F2"),
                    ["createdAt"] = DateTime.UtcNow.ToString("yyyy-MM-dd HH:mm:ss"),
                    ["fullOrderId"] = orderId.ToString("N") // Lưu full order ID trong metadata
                }
            };

            var coupon = await couponService.CreateAsync(couponOptions);
            return coupon.Id;
        }
        catch (StripeException ex)
        {
            // Nếu tạo coupon thất bại, log lỗi nhưng không làm crash process
            // Có thể fallback về cách tính toán trực tiếp
            throw new InvalidOperationException($"Không thể tạo coupon giảm giá: {ex.Message}");
        }
    }

    private async Task UpsertPaymentAndTransactionForOrder(
        Order order,
        string? sessionId,
        Guid userId,
        bool isRenew,
        decimal netAmount,
        string? couponId,
        string? paymentIntentId)
    {
        var now = DateTime.UtcNow;
        var type = isRenew ? "Renew" : "Checkout";

        if (order.Payment == null)
        {
            var payment = new Payment
            {
                Order = order,
                OrderId = order.Id,
                Amount = order.TotalAmount + (order.TotalShippingFee ?? 0m),
                DiscountRate = 0,
                NetAmount = netAmount,
                Method = "Stripe",
                Status = PaymentStatus.Pending,
                PaymentIntentId = paymentIntentId,
                SessionId = sessionId,
                PaidAt = now,
                RefundedAmount = 0,
                CreatedAt = now,
                CreatedBy = userId,
                Transactions = new List<Transaction>(),
                CouponId = couponId
            };
            payment = await _unitOfWork.Payments.AddAsync(payment);


            payment.Transactions.Add(new Transaction
            {
                Payment = payment,
                PaymentId = payment.Id,
                Type = type,
                Amount = netAmount,
                Currency = "vnd",
                Status = "PENDING",
                OccurredAt = now,
                ExternalRef = sessionId,
                CreatedAt = now,
                CreatedBy = userId
            });

            order.Payment = payment;
            await _unitOfWork.Orders.Update(order);
        }
        else
        {
            var tx = new Transaction
            {
                Payment = order.Payment,
                Type = type,
                Amount = netAmount,
                Currency = "vnd",
                Status = "PENDING",
                OccurredAt = now,
                ExternalRef = sessionId,
                CreatedAt = now,
                CreatedBy = userId
            };
            order.Payment.Transactions.Add(tx);
            await _unitOfWork.Payments.Update(order.Payment);
        }
    }


    // 2. Hoàn lại tiền cho khách (refund)
    public async Task<Refund> RefundPaymentAsync(string paymentIntentId, decimal amount, Order refundOrder)
    {
        var refundService = new RefundService(_stripeClient);
        var refundOptions = new RefundCreateOptions
        {
            PaymentIntent = paymentIntentId,
            Amount = (long)amount // Stripe expects smallest unit
        };

        try
        {
            var refund = await refundService.CreateAsync(refundOptions);
            if (refund == null)
                throw ErrorHelper.Internal("Stripe refund failed.");

            // Tìm Payment liên quan
            var payment = refundOrder.Payment;
            if (payment == null)
            {
                // Nếu chưa có Payment, tạo mới (tham khảo UpsertPaymentAndTransactionForOrder)
                payment = new Payment
                {
                    Order = refundOrder,
                    OrderId = refundOrder.Id,
                    Amount = refundOrder.TotalAmount + (refundOrder.TotalShippingFee ?? 0m),
                    DiscountRate = 0,
                    NetAmount = refundOrder.FinalAmount ?? refundOrder.TotalAmount,
                    Method = "Stripe",
                    Status = PaymentStatus.Refunded,
                    PaymentIntentId = paymentIntentId,
                    SessionId = null,
                    PaidAt = DateTime.UtcNow,
                    RefundedAmount = amount,
                    CreatedAt = DateTime.UtcNow,
                    CreatedBy = _claimsService.CurrentUserId,
                    Transactions = new List<Transaction>()
                };
                payment = await _unitOfWork.Payments.AddAsync(payment);
                refundOrder.Payment = payment;
                await _unitOfWork.Orders.Update(refundOrder);
            }
            else
            {
                // Cộng dồn số tiền đã refund
                payment.RefundedAmount += amount;
                payment.Status = PaymentStatus.Refunded;
                await _unitOfWork.Payments.Update(payment);
            }

            // Tạo Transaction cho refund
            var transaction = new Transaction
            {
                Payment = payment,
                PaymentId = payment.Id,
                Type = TransactionType.Refund.ToString(),
                Amount = amount,
                Currency = refund.Currency,
                Status = refund.Status, // Stripe trả về "succeeded" hoặc "pending"
                OccurredAt = DateTime.UtcNow,
                CompleteAt = refund.Created,
                ExternalRef = refund.Id, // Stripe refund id
                Notes = refund.Reason ?? "", // Stripe lý do refund nếu có
                RefundAmount = amount,
                StripeTransactionId = refund.BalanceTransactionId,
                CreatedAt = DateTime.UtcNow,
                CreatedBy = _claimsService.CurrentUserId
            };

            payment.Transactions.Add(transaction);
            await _unitOfWork.Transactions.AddAsync(transaction);

            await _unitOfWork.SaveChangesAsync();
            return refund;
        }
        catch (StripeException ex)
        {
            throw ErrorHelper.BadRequest($"Stripe error: {ex.StripeError?.Message ?? ex.Message}");
        }
    }
<<<<<<< HEAD

    /// <summary>
    /// Refund một order thuộc group payment (multi-order Stripe session).
    /// Tự động lấy paymentIntentId từ GroupPaymentSession, kiểm tra số tiền, gọi Stripe refund và lưu transaction.
    /// </summary>
    public async Task<Refund> RefundOrderAsync(Guid orderId)
    {
        // 1. Lấy order
        var order = await _unitOfWork.Orders.GetQueryable()
            .Include(o => o.OrderDetails)
            .Include(o => o.OrderSellerPromotions)
            .Include(o => o.Payment).ThenInclude(o=>o.Transactions)
            .FirstOrDefaultAsync(o => o.Id == orderId && !o.IsDeleted)
            ?? throw ErrorHelper.NotFound("Order not found.");

        // 2. Lấy group payment session
        if (order.CheckoutGroupId == null)
            throw ErrorHelper.BadRequest("Order does not belong to a group payment session.");

        var groupSession = await _unitOfWork.GroupPaymentSessions
            .FirstOrDefaultAsync(s => s.CheckoutGroupId == order.CheckoutGroupId)
            ?? throw ErrorHelper.NotFound("Group payment session not found.");

        if (string.IsNullOrEmpty(groupSession.PaymentIntentId))
            throw ErrorHelper.BadRequest("PaymentIntentId not found for group session.");

        // 3. Xác định số tiền cần refund cho order này
        var refundAmount = order.FinalAmount ?? order.TotalAmount;
        if (refundAmount <= 0)
            throw ErrorHelper.BadRequest("Refund amount must be greater than zero.");

        // 4. Gọi Stripe refund
        var refund = await RefundPaymentAsync(groupSession.PaymentIntentId, refundAmount, order);

        // 5. Lưu lại tổng số tiền đã refund cho order (nếu cần)
        order.TotalRefundAmount = (order.TotalRefundAmount ?? 0) + refundAmount;

        await _unitOfWork.Orders.Update(order);
        await HandleOrderEntitiesOnRefundAsync(order);

        await _unitOfWork.SaveChangesAsync();

        _loggerService.Success($"Refunded {refundAmount} VND for order {order.Id} (Stripe refundId: {refund.Id})");

        return refund;
    }

    private async Task HandleOrderEntitiesOnRefundAsync(Order order)
    {
        // 1. Cập nhật trạng thái Order
        order.Status = OrderStatus.REFUNDED.ToString();
        order.UpdatedAt = DateTime.UtcNow;

        // 2. Cập nhật các OrderDetail
        foreach (var detail in order.OrderDetails)
        {
            // Trạng thái và thời gian
            detail.Status = OrderDetailItemStatus.REFUNDED;
            detail.RefundedAmount = (detail.RefundedAmount ?? 0) + (detail.FinalDetailPrice ?? detail.TotalPrice);
            detail.UpdatedAt = DateTime.UtcNow;

            // Ghi log trạng thái
            detail.Logs += $"\n[{DateTime.UtcNow:yyyy-MM-dd HH:mm:ss}] Đã hoàn tiền cho order-detail.";

            await _unitOfWork.OrderDetails.Update(detail);

            // 3. Cập nhật các Shipment liên quan (nếu có)
            if (detail.Shipments != null)
            {
                foreach (var shipment in detail.Shipments)
                {
                    shipment.Status = ShipmentStatus.CANCELLED; // Không có REFUNDED, dùng CANCELLED
                    shipment.UpdatedAt = DateTime.UtcNow;
                    await _unitOfWork.Shipments.Update(shipment);
                }
            }

            // 4. Cập nhật các InventoryItem liên quan (nếu có)
            if (detail.InventoryItems != null)
            {
                foreach (var item in detail.InventoryItems)
                {
                    item.Status = InventoryItemStatus.Archived;
                    item.ArchivedAt = DateTime.UtcNow;
                    item.ArchivedReason = "Refunded order";
                    item.UpdatedAt = DateTime.UtcNow;
                    await _unitOfWork.InventoryItems.Update(item);

                    // Ghi log trạng thái inventory
                    if (item.OrderDetailInventoryItemLogs != null)
                    {
                        item.OrderDetailInventoryItemLogs.Add(new OrderDetailInventoryItemShipmentLog
                        {
                            OrderDetailId = detail.Id,
                            InventoryItemId = item.Id,
                            CreatedAt = DateTime.UtcNow,
                            ValueStatusType = Domain.Entities.ValueType.INVENTORY_ITEM
                        });
                    }
                }
            }
        }

        // 5. Cập nhật Order
        await _unitOfWork.Orders.Update(order);
    }

=======
>>>>>>> 1f8d43cb
}<|MERGE_RESOLUTION|>--- conflicted
+++ resolved
@@ -724,49 +724,6 @@
         var reversalService = new TransferReversalService(_stripeClient);
         var options = new TransferReversalCreateOptions();
         return await reversalService.CreateAsync(transferId, options);
-    }
-
-    /// <summary>
-    ///     Refund một order thuộc group payment (multi-order Stripe session).
-    ///     Tự động lấy paymentIntentId từ GroupPaymentSession, kiểm tra số tiền, gọi Stripe refund và lưu transaction.
-    /// </summary>
-    public async Task<Refund> RefundOrderAsync(Guid orderId)
-    {
-        // 1. Lấy order
-        var order = await _unitOfWork.Orders.GetQueryable()
-                        .Include(o => o.OrderDetails)
-                        .Include(o => o.OrderSellerPromotions)
-                        .Include(o => o.Payment)
-                        .FirstOrDefaultAsync(o => o.Id == orderId && !o.IsDeleted)
-                    ?? throw ErrorHelper.NotFound("Order not found.");
-
-        // 2. Lấy group payment session
-        if (order.CheckoutGroupId == null)
-            throw ErrorHelper.BadRequest("Order does not belong to a group payment session.");
-
-        var groupSession = await _unitOfWork.GroupPaymentSessions
-                               .FirstOrDefaultAsync(s => s.CheckoutGroupId == order.CheckoutGroupId)
-                           ?? throw ErrorHelper.NotFound("Group payment session not found.");
-
-        if (string.IsNullOrEmpty(groupSession.PaymentIntentId))
-            throw ErrorHelper.BadRequest("PaymentIntentId not found for group session.");
-
-        // 3. Xác định số tiền cần refund cho order này
-        var refundAmount = order.FinalAmount ?? order.TotalAmount;
-        if (refundAmount <= 0)
-            throw ErrorHelper.BadRequest("Refund amount must be greater than zero.");
-
-        // 4. Gọi Stripe refund
-        var refund = await RefundPaymentAsync(groupSession.PaymentIntentId, refundAmount, order);
-
-        // 5. Lưu lại tổng số tiền đã refund cho order (nếu cần)
-        order.TotalRefundAmount = (order.TotalRefundAmount ?? 0) + refundAmount;
-        await _unitOfWork.Orders.Update(order);
-        await _unitOfWork.SaveChangesAsync();
-
-        _loggerService.Success($"Refunded {refundAmount} VND for order {order.Id} (Stripe refundId: {refund.Id})");
-
-        return refund;
     }
 
     /// <summary>
@@ -964,7 +921,6 @@
             throw ErrorHelper.BadRequest($"Stripe error: {ex.StripeError?.Message ?? ex.Message}");
         }
     }
-<<<<<<< HEAD
 
     /// <summary>
     /// Refund một order thuộc group payment (multi-order Stripe session).
@@ -974,7 +930,8 @@
     {
         // 1. Lấy order
         var order = await _unitOfWork.Orders.GetQueryable()
-            .Include(o => o.OrderDetails)
+            .Include(o => o.OrderDetails).ThenInclude(o => o.InventoryItems)
+            .Include(o=> o.OrderDetails).ThenInclude(o=>o.Shipments)
             .Include(o => o.OrderSellerPromotions)
             .Include(o => o.Payment).ThenInclude(o=>o.Transactions)
             .FirstOrDefaultAsync(o => o.Id == orderId && !o.IsDeleted)
@@ -1072,6 +1029,4 @@
         await _unitOfWork.Orders.Update(order);
     }
 
-=======
->>>>>>> 1f8d43cb
 }