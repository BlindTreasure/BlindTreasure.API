--- conflicted
+++ resolved
@@ -38,21 +38,14 @@
         if (user == null || user.IsDeleted)
             throw ErrorHelper.NotFound("Không tìm thấy thông tin tài khoản");
 
-<<<<<<< HEAD
-        // AI validate nội dung
-        var validation = await _blindyService.ValidateReviewAsync(
-            createDto.Comment,
-            createDto.OverallRating,
-            orderDetail.Product.Seller?.CompanyName,
-            orderDetail.Product?.Name ?? orderDetail.BlindBox?.Name
-        );
-=======
-        var orderDetail = await _unitOfWork.OrderDetails.GetQueryable()
-            .Include(od => od.Order)
-            .Include(od => od.Product)
-            .ThenInclude(p => p!.Category)
-            .Include(od => od.BlindBox)
-            .FirstOrDefaultAsync(od => od.Id == createDto.OrderDetailId && od.Order.UserId == userId);
+        var orderDetail = await _unitOfWork.OrderDetails
+         .GetQueryable()
+         .Include(od => od.Order)
+             .Include(od => od.Product).ThenInclude(p => p.Seller)
+             .Include(od => od.BlindBox)
+         .FirstOrDefaultAsync(
+             od => od.Id == createDto.OrderDetailId && od.Order.UserId == userId
+         );
 
         await ValidateOrderDetailForReview(orderDetail!, createDto.OrderDetailId, userId);
 
@@ -60,7 +53,6 @@
         var imageUrls = await UploadReviewImages(createDto.Images, userId);
 
         var isContentApproved = true;
->>>>>>> 004ae06e
 
         // Create review
         var review = new Review
@@ -69,37 +61,13 @@
             OrderDetailId = createDto.OrderDetailId,
             ProductId = orderDetail!.ProductId,
             BlindBoxId = orderDetail.BlindBoxId,
-<<<<<<< HEAD
             SellerId = orderDetail.Product.SellerId,
-            OverallRating = createDto.OverallRating,
-            QualityRating = createDto.QualityRating,
-            ServiceRating = createDto.ServiceRating,
-            DeliveryRating = createDto.DeliveryRating,
-            OriginalComment = createDto.Comment,
-            ProcessedComment = validation.CleanedComment ?? createDto.Comment,
-            IsCommentValid = validation.IsValid,
-            ValidationReason = validation.Reason,
-            ImageUrls = createDto.ImageUrls ?? new List<string>(),
-            AiValidatedAt = DateTime.UtcNow,
-            AiValidationDetails = JsonSerializer.Serialize(validation),
-            Status = validation.SuggestedAction switch
-            {
-                "approve" => ReviewStatus.Approved,
-                "moderate" => ReviewStatus.RequiresModeration,
-                "reject" => ReviewStatus.Rejected,
-                _ => ReviewStatus.RequiresModeration
-            },
-            IsPublished = validation.SuggestedAction == "approve",
-            IsVerifiedPurchase = true
-=======
-            SellerId = orderDetail.SellerId,
             OverallRating = createDto.Rating,
             Content = createDto.Comment.Trim(),
             ImageUrls = imageUrls,
             IsApproved = isContentApproved,
             ApprovedAt = isContentApproved ? DateTime.UtcNow : null,
             CreatedAt = DateTime.UtcNow
->>>>>>> 004ae06e
         };
         await _unitOfWork.Reviews.AddAsync(review);
         await _unitOfWork.SaveChangesAsync();
@@ -559,26 +527,6 @@
     /// </summary>
     private void ValidateCreateReviewInput(CreateReviewDto createDto)
     {
-<<<<<<< HEAD
-        // 1. Validate user đã mua sản phẩm này
-        var orderDetail = await _unitOfWork.OrderDetails
-            .GetQueryable()
-            .Include(od => od.Order)
-                .Include(od => od.Product).ThenInclude(p => p.Seller)
-                .Include(od => od.BlindBox)
-            .FirstOrDefaultAsync(
-                od => od.Id == createDto.OrderDetailId && od.Order.UserId == userId
-            );
-
-
-
-        ////FirstOrDefaultAsync(
-        //    od => od.Id == createDto.OrderDetailId && od.Order.UserId == userId,
-        //    od => od.Order,
-        //    od => od.Product.Seller,
-        //    od => od.BlindBox            );
-
-=======
         if (createDto == null)
         {
             _loggerService.Error("CreateReviewDto is null in ValidateCreateReviewInput");
@@ -650,7 +598,6 @@
     /// </summary>
     private async Task ValidateOrderDetailForReview(OrderDetail orderDetail, Guid orderDetailId, Guid userId)
     {
->>>>>>> 004ae06e
         if (orderDetail == null)
         {
             _loggerService.Error($"OrderDetail not found for ID: {orderDetailId}");
