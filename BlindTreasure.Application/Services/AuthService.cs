--- conflicted
+++ resolved
@@ -36,11 +36,6 @@
 
     public async Task<UserDto?> RegisterUserAsync(UserRegistrationDto registrationDto)
     {
-<<<<<<< HEAD
-        try
-        {
-            _loggerService.Info($"[RegisterUserAsync] Start registration for {registrationDto.Email}");
-=======
         _logger.Info($"[RegisterUserAsync] Start registration for {registrationDto.Email}");
 
         if (await UserExistsAsync(registrationDto.Email))
@@ -48,13 +43,6 @@
             _logger.Warn($"[RegisterUserAsync] Email {registrationDto.Email} already registered.");
             throw ErrorHelper.Conflict("Email đã được sử dụng.");
         }
->>>>>>> 93cd6b62
-
-            if (await UserExistsAsync(registrationDto.Email))
-            {
-                _loggerService.Warn($"[RegisterUserAsync] Email {registrationDto.Email} already registered.");
-                throw ErrorHelper.Conflict("Email đã được sử dụng.");
-            }
 
             var hashedPassword = new PasswordHasher().HashPassword(registrationDto.Password);
 
@@ -74,24 +62,16 @@
             await _unitOfWork.Users.AddAsync(user);
             await _unitOfWork.SaveChangesAsync();
 
-<<<<<<< HEAD
-            _loggerService.Success($"[RegisterUserAsync] User {user.Email} created successfully.");
-=======
         _logger.Success($"[RegisterUserAsync] User {user.Email} created successfully.");
->>>>>>> 93cd6b62
 
             await GenerateAndSendOtpAsync(user, OtpPurpose.Register, "register-otp");
 
-            _loggerService.Info($"[RegisterUserAsync] OTP sent to {user.Email} for verification.");
-
-<<<<<<< HEAD
+        _logger.Info($"[RegisterUserAsync] OTP sent to {user.Email} for verification.");
+
             return ToUserDto(user);
         }
         catch (Exception ex)
         {
-=======
-        _logger.Info($"[RegisterUserAsync] OTP sent to {user.Email} for verification.");
->>>>>>> 93cd6b62
 
             _loggerService.Error($"[RegisterUserAsync] failed: {ex.Message}");
             throw new Exception($"[RegisterUserAsync] failed: {ex.Message}");
@@ -104,13 +84,7 @@
     /// </summary>
     public async Task<LoginResponseDto?> LoginAsync(LoginRequestDto loginDto, IConfiguration configuration)
     {
-<<<<<<< HEAD
-        try
-        {
-            _loggerService.Info($"[LoginAsync] Login attempt for {loginDto.Email}");
-=======
         _logger.Info($"[LoginAsync] Login attempt for {loginDto.Email}");
->>>>>>> 93cd6b62
 
             // Get user from cache or DBB
             var user = await GetUserByEmailAsync(loginDto.Email!, true);
@@ -120,17 +94,10 @@
             if (!new PasswordHasher().VerifyPassword(loginDto.Password!, user.Password))
                 throw ErrorHelper.Unauthorized("Mật khẩu không chính xác.");
 
-<<<<<<< HEAD
-            if (user.Status == UserStatus.Pending)
-                throw ErrorHelper.Forbidden("Tài khoản chưa được kích hoạt.");
-
-            _loggerService.Success($"[LoginAsync] User {loginDto.Email} authenticated successfully.");
-=======
         if (user.Status != UserStatus.Active)
             throw ErrorHelper.Forbidden("Tài khoản chưa được kích hoạt.");
 
         _logger.Success($"[LoginAsync] User {loginDto.Email} authenticated successfully.");
->>>>>>> 93cd6b62
 
             var accessToken = JwtUtils.GenerateJwtToken(
                 user.Id,
@@ -148,22 +115,6 @@
             await _unitOfWork.SaveChangesAsync();
             await _cacheService.SetAsync($"user:{user.Email}", user, TimeSpan.FromHours(1));
 
-<<<<<<< HEAD
-            _loggerService.Info($"[LoginAsync] Tokens generated and user cache updated for {user.Email}");
-
-            return new LoginResponseDto
-            {
-                AccessToken = accessToken,
-                RefreshToken = refreshToken
-            };
-        }
-        catch (Exception ex)
-        {
-
-            _loggerService.Error($"[LoginAsync] failed: {ex.Message}");
-            throw new Exception($"[LoginAsync] failed: {ex.Message}");
-        }
-=======
         _logger.Info($"[LoginAsync] Tokens generated and user cache updated for {user.Email}");
         
         return new LoginResponseDto
@@ -242,56 +193,7 @@
             AccessToken = newAccessToken,
             RefreshToken = newRefreshToken
         };
->>>>>>> 93cd6b62
-    }
-
-    public async Task<UpdateAvatarResultDto?> UpdateAvatarAsync(Guid userId, IFormFile file)
-    {
-        try
-        {
-            _loggerService.Info($"[UpdateAvatarAsync] Update avatar for user {userId}");
-
-            var user = await _unitOfWork.Users.GetByIdAsync(userId);
-            if (user == null)
-            {
-                _loggerService.Warn($"[UpdateAvatarAsync] User {userId} not found.");
-                return null;
-            }
-
-            // Xử lý lưu file, ví dụ lưu vào wwwroot/avatars
-            var uploadsFolder = Path.Combine(Directory.GetCurrentDirectory(), "wwwroot", "avatars");
-            if (!Directory.Exists(uploadsFolder))
-                Directory.CreateDirectory(uploadsFolder);
-
-            var fileExt = Path.GetExtension(file.FileName);
-            var fileName = $"{Guid.NewGuid()}{fileExt}";
-            var filePath = Path.Combine(uploadsFolder, fileName);
-
-            using (var stream = new FileStream(filePath, FileMode.Create))
-            {
-                await file.CopyToAsync(stream);
-            }
-
-            // Cập nhật đường dẫn avatar (giả sử dùng đường dẫn tĩnh)
-            user.AvatarUrl = $"/avatars/{fileName}";
-
-            await _unitOfWork.Users.Update(user);
-            await _unitOfWork.SaveChangesAsync();
-            await _cacheService.SetAsync($"user:{user.Email}", user, TimeSpan.FromHours(1));
-
-            _loggerService.Success($"[UpdateAvatarAsync] Avatar updated for user {user.Email}");
-
-            return new UpdateAvatarResultDto { AvatarUrl = user.AvatarUrl };
-        }
-        catch (Exception ex)
-        {
-            _loggerService.Error($"[UpdateAvatarAsync] failed: {ex.Message}");
-            throw ex;
-        }
-    }
-
-
-
+    }
 
     /// <summary>
     ///     Verifies the OTP for email registration and activates the user.
@@ -322,18 +224,12 @@
 
         await _emailService.SendRegistrationSuccessEmailAsync(new EmailRequestDto
         {
-<<<<<<< HEAD
-            _loggerService.Error($"[VerifyEmailOtpAsync] failed: {ex.Message}");
-            throw new Exception($"[VerifyEmailOtpAsync] failed: {ex.Message}");
-        }
-=======
             To = user.Email,
             UserName = user.FullName
         });
 
         _logger.Success($"[VerifyEmailOtpAsync] User {email} verified and activated.");
         return true;
->>>>>>> 93cd6b62
     }
 
 
@@ -375,13 +271,8 @@
         }
         catch (Exception ex)
         {
-<<<<<<< HEAD
-            _loggerService.Error($"[ResendRegisterOtpAsync] failed: {ex.Message}");
-            throw new Exception($"[ResendRegisterOtpAsync] failed: {ex.Message}");
-=======
             _logger.Error($"[ResendRegisterOtpAsync] failed: {ex}");
             return false;
->>>>>>> 93cd6b62
         }
     }
 
@@ -423,13 +314,8 @@
         }
         catch (Exception ex)
         {
-<<<<<<< HEAD
-            _loggerService.Error($"[SendForgotPasswordOtpRequestAsync] failed: {ex.Message}");
-            throw new Exception($"[SendForgotPasswordOtpRequestAsync] failed: {ex.Message}");
-=======
             _logger.Error($"[SendForgotPasswordOtpRequestAsync] failed: {ex}");
             return false;
->>>>>>> 93cd6b62
         }
     }
 
@@ -460,51 +346,6 @@
 
         await _emailService.SendPasswordChangeEmailAsync(new EmailRequestDto
         {
-<<<<<<< HEAD
-            _loggerService.Error($"[ResetPasswordAsync] failed: {ex.Message}");
-            return false;
-        }
-    }
-
-
-    public async Task<UserDto?> UpdateProfileAsync(Guid userId, UpdateProfileDto dto)
-    {
-        try
-        {
-            _loggerService.Info($"[UpdateProfileAsync] Update profile for user {userId}");
-
-            var user = await _unitOfWork.Users.GetByIdAsync(userId);
-            if (user == null)
-            {
-                _loggerService.Warn($"[UpdateProfileAsync] User {userId} not found.");
-                return null;
-            }
-
-            if (!string.IsNullOrWhiteSpace(dto.FullName))
-                user.FullName = dto.FullName;
-            if (!string.IsNullOrWhiteSpace(dto.PhoneNumber))
-                user.Phone = dto.PhoneNumber;
-            if (dto.DateOfBirth.HasValue)
-                user.DateOfBirth = dto.DateOfBirth.Value;
-            if (dto.Gender.HasValue)
-                user.Gender = dto.Gender.Value;
-
-            await _unitOfWork.Users.Update(user);
-            await _unitOfWork.SaveChangesAsync();
-            await _cacheService.SetAsync($"user:{user.Email}", user, TimeSpan.FromHours(1));
-
-            _loggerService.Success($"[UpdateProfileAsync] Profile updated for user {user.Email}");
-            return ToUserDto(user);
-        }
-        catch (Exception ex)
-        {
-            _loggerService.Error($"[UpdateProfileAsync] failed: {ex.Message}");
-            return null;
-        }
-    }
-
-    // ----------------- PRIVATE HELPER METHODS -----------------
-=======
             To = user.Email,
             UserName = user.FullName
         });
@@ -514,7 +355,6 @@
     }
 
 // ----------------- PRIVATE HELPER METHODS -----------------
->>>>>>> 93cd6b62
 
 /// <summary>
 ///     Checks if a user exists in cache or DB.
