﻿using BlindTreasure.Application.Interfaces;
using BlindTreasure.Application.Interfaces.Commons;
using BlindTreasure.Application.Utils;
using BlindTreasure.Domain.DTOs.ShipmentDTOs;
using BlindTreasure.Infrastructure.Interfaces;
using Microsoft.Extensions.Logging;
using System.Net.Http;
using System.Text;
using System.Text.Json;
using System.Text.Json.Serialization;
using System.Threading.Tasks;

namespace BlindTreasure.Application.Services;

public class GhnShippingService : IGhnShippingService
{
    private readonly IHttpClientFactory _httpClientFactory;
    private readonly ILoggerService _logger;
    private const string TOKEN = "28729d34-5751-11f0-9b81-222185cb68c8";
    private const string SHOP_ID = "197002";
    private const string BASE_URL = "https://dev-online-gateway.ghn.vn";
    private const string PREVIEW_ORDER = "/shiip/public-api/v2/shipping-order/preview";
    private const string CREATE_ORDER = "/shiip/public-api/v2/shipping-order/create";
    private const string GET_PROVINCE = "/shiip/public-api/master-data/province";
    private const string GET_DISTRICT = "/shiip/public-api/master-data/district";
    private const string GET_WARD = "/shiip/public-api/master-data/ward";
    private const string GET_SERVICES = "/shiip/public-api/v2/shipping-order/available-services";
    private const string CALCULATE_FEE = "/shiip/public-api/v2/shipping-order/fee";


    private readonly IProductService _productService;
    private readonly IBlindBoxService _blindBoxService;
    private readonly IOrderService _orderService;
    private readonly IUnitOfWork _unitOfWork;


    private readonly JsonSerializerOptions _jsonOptions = new()
    {
<<<<<<< HEAD
        PropertyNamingPolicy = JsonNamingPolicy.SnakeCaseLower,
        PropertyNameCaseInsensitive = true
    };

    public GhnShippingService(
        IHttpClientFactory httpClientFactory,
        ILoggerService logger,
        IProductService productService,
        IBlindBoxService blindBoxService,
        IOrderService orderService,
        IUnitOfWork unitOfWork)
    {
        _httpClientFactory = httpClientFactory;
        _logger = logger;
        _productService = productService;
        _blindBoxService = blindBoxService;
        _orderService = orderService;
        _unitOfWork = unitOfWork;
    }
=======
        private readonly IHttpClientFactory _httpClientFactory;
        private readonly ILoggerService _logger;
        private const string TOKEN = "28729d34-5751-11f0-9b81-222185cb68c8";
        private const string SHOP_ID = "197002";
        private const string BASE_URL = "https://dev-online-gateway.ghn.vn";
        private const string PREVIEW_ORDER = "/shiip/public-api/v2/shipping-order/preview";
        private const string CREATE_ORDER = "/shiip/public-api/v2/shipping-order/create";
        private const string GET_PROVINCE = "/shiip/public-api/master-data/province";
        private const string GET_DISTRICT = "/shiip/public-api/master-data/district";
        private const string GET_WARD = "/shiip/public-api/master-data/ward";
        private const string GET_SERVICES = "/shiip/public-api/v2/shipping-order/available-services";
        private const string CALCULATE_FEE = "/shiip/public-api/v2/shipping-order/fee";



        private readonly JsonSerializerOptions _jsonOptions = new()
        {
            PropertyNamingPolicy = JsonNamingPolicy.SnakeCaseLower,
            PropertyNameCaseInsensitive = true
        };

        public GhnShippingService(
            IHttpClientFactory httpClientFactory,
            ILoggerService logger)
        {
            _httpClientFactory = httpClientFactory;
            _logger = logger;

        }

        private HttpClient CreateClient()
        {
            var client = _httpClientFactory.CreateClient();
            client.BaseAddress = new Uri(BASE_URL);
            client.DefaultRequestHeaders.Add("Token", TOKEN);
            client.DefaultRequestHeaders.Add("ShopId", SHOP_ID);
            client.DefaultRequestHeaders.Add("Accept", "application/json");
            return client;
        }
>>>>>>> 5de5a4ca

    private HttpClient CreateClient()
    {
        var client = _httpClientFactory.CreateClient();
        client.BaseAddress = new Uri(BASE_URL);
        client.DefaultRequestHeaders.Add("Token", TOKEN);
        client.DefaultRequestHeaders.Add("ShopId", SHOP_ID);
        client.DefaultRequestHeaders.Add("Accept", "application/json");
        return client;
    }

    /// <summary>
    /// Xem thông tin trả về của đơn hàng trước khi tạo (GHN Preview) để preview và biết trước được thông tin + phí dịch vụ.
    /// </summary>
    public async Task<GhnPreviewResponse?> PreviewOrderAsync(GhnOrderRequest req)
    {
        _logger.Info("[GhnShippingService][PreviewOrderAsync] Preview GHN order request.");
        var client = CreateClient();
        var payload = JsonSerializer.Serialize(req, _jsonOptions);
        var content = new StringContent(payload, Encoding.UTF8, "application/json");

<<<<<<< HEAD
        var resp = await client.PostAsync(PREVIEW_ORDER, content);
        var body = await resp.Content.ReadAsStringAsync();
=======
            if (!resp.IsSuccessStatusCode)
            {
                _logger.Error($"[GhnShippingService][PreviewOrderAsync] GHN error: {resp.StatusCode} - {body}");
                var errorCheck = JsonSerializer.Deserialize<ApiResponse<object>>(body, _jsonOptions);
                if (errorCheck == null)
                {
                    _logger.Error("Error message: Invalid response from GHN.");
                    return null;
                }
                _logger.Error($"Code message: {errorCheck?.CodeMessage} \n" +
                       $"Message display: {errorCheck?.Message}");
                throw ErrorHelper.BadRequest($"GHN error: {errorCheck?.Message}");
            }
>>>>>>> 5de5a4ca

        if (!resp.IsSuccessStatusCode)
        {
            _logger.Error($"[GhnShippingService][PreviewOrderAsync] GHN error: {resp.StatusCode} - {body}");
            var errorCheck = JsonSerializer.Deserialize<ApiResponse<object>>(body, _jsonOptions);
            if (errorCheck == null)
            {
<<<<<<< HEAD
                _logger.Error("Error message: Invalid response from GHN.");
                return null;
=======
                _logger.Error("[GhnShippingService][PreviewOrderAsync] Invalid response from GHN.");
                throw new Exception($"GHN error: {apiResp?.Message}");
>>>>>>> 5de5a4ca
            }

            _logger.Error($"Code message: {errorCheck?.CodeMessage} \n" +
                          $"Message display: {errorCheck?.Message}");
            return null;
        }

        var apiResp = JsonSerializer.Deserialize<ApiResponse<GhnPreviewResponse>>(body, _jsonOptions);
        if (apiResp == null || apiResp.Data == null)
        {
            _logger.Error("[GhnShippingService][PreviewOrderAsync] Invalid response from GHN.");
            return null;
        }

        _logger.Success("[GhnShippingService][PreviewOrderAsync] Preview success.");
        return apiResp.Data;
    }

<<<<<<< HEAD
    /// <summary>
    /// Tạo đơn hàng chính thức trên GHN.
    /// </summary>
    public async Task<GhnCreateResponse?> CreateOrderAsync(GhnOrderRequest req)
    {
        _logger.Info("[GhnShippingService][CreateOrderAsync] Create GHN order request.");
        var client = CreateClient();
        var payload = JsonSerializer.Serialize(req, _jsonOptions);
        var content = new StringContent(payload, Encoding.UTF8, "application/json");
=======
            if (!resp.IsSuccessStatusCode)
            {
                _logger.Error($"[GhnShippingService][CreateOrderAsync] GHN error: {resp.StatusCode} - {body}");
                var errorCheck = JsonSerializer.Deserialize<ApiResponse<object>>(body, _jsonOptions);
                if (errorCheck == null)
                {
                    _logger.Error("Error message: Invalid response from GHN.");
                    return null;
                }
                _logger.Error($"Code message: {errorCheck?.CodeMessage} \n" +
                              $"Message display: {errorCheck?.Message}");
                throw ErrorHelper.BadRequest($"GHN error: {errorCheck?.Message}");
            }
>>>>>>> 5de5a4ca

        var resp = await client.PostAsync(CREATE_ORDER, content);
        var body = await resp.Content.ReadAsStringAsync();

        if (!resp.IsSuccessStatusCode)
        {
            _logger.Error($"[GhnShippingService][CreateOrderAsync] GHN error: {resp.StatusCode} - {body}");
            var errorCheck = JsonSerializer.Deserialize<ApiResponse<object>>(body, _jsonOptions);
            if (errorCheck == null)
            {
<<<<<<< HEAD
                _logger.Error("Error message: Invalid response from GHN.");
                return null;
=======
                _logger.Error("[GhnShippingService][CreateOrderAsync] Invalid response from GHN.");
                throw ErrorHelper.BadRequest("Invalid response from GHN.");
>>>>>>> 5de5a4ca
            }

            _logger.Error($"Code message: {errorCheck?.CodeMessage} \n" +
                          $"Message display: {errorCheck?.Message}");
            return null;
        }

        var apiResp = JsonSerializer.Deserialize<ApiResponse<GhnCreateResponse>>(body, _jsonOptions);
        if (apiResp == null || apiResp.Data == null)
        {
            _logger.Error("[GhnShippingService][CreateOrderAsync] Invalid response from GHN.");
            return null;
        }

        _logger.Success("[GhnShippingService][CreateOrderAsync] Create order success.");
        return apiResp.Data;
    }

<<<<<<< HEAD
    public async Task<List<ProvinceDto>?> GetProvincesAsync()
    {
        _logger.Info("[GhnShippingService][GetProvincesAsync] Getting provinces.");
        var client = CreateClient();
        var resp = await client.GetAsync(GET_PROVINCE);
        var body = await resp.Content.ReadAsStringAsync();
=======
            if (!resp.IsSuccessStatusCode)
            {
                _logger.Error($"[GhnShippingService][GetProvincesAsync] GHN error: {resp.StatusCode} - {body}");
                throw ErrorHelper.BadRequest($"GHN error: {body}");
            }
>>>>>>> 5de5a4ca

        _logger.Info(body);

        if (!resp.IsSuccessStatusCode)
        {
            _logger.Error($"[GhnShippingService][GetProvincesAsync] GHN error: {resp.StatusCode} - {body}");
            return null;
        }

<<<<<<< HEAD
        var apiResp = JsonSerializer.Deserialize<ApiResponse<List<ProvinceDto>>>(body);
        return apiResp?.Data;
    }
=======
            if (!resp.IsSuccessStatusCode)
            {
                _logger.Error($"[GhnShippingService][GetDistrictsAsync] GHN error: {resp.StatusCode} - {body}");
                throw ErrorHelper.BadRequest($"GHN error: {body}");
            }
>>>>>>> 5de5a4ca

    public async Task<List<DistrictDto>?> GetDistrictsAsync(int provinceId)
    {
        _logger.Info($"[GhnShippingService][GetDistrictsAsync] Getting districts for province {provinceId}.");
        var client = CreateClient();
        var resp = await client.GetAsync($"{GET_DISTRICT}?province_id={provinceId}");
        var body = await resp.Content.ReadAsStringAsync();

        if (!resp.IsSuccessStatusCode)
        {
            _logger.Error($"[GhnShippingService][GetDistrictsAsync] GHN error: {resp.StatusCode} - {body}");
            return null;
        }

<<<<<<< HEAD
        var apiResp = JsonSerializer.Deserialize<ApiResponse<List<DistrictDto>>>(body);
        return apiResp?.Data;
    }
=======
            if (!resp.IsSuccessStatusCode)
            {
                _logger.Error($"[GhnShippingService][GetWardsAsync] GHN error: {resp.StatusCode} - {body}");
                throw ErrorHelper.BadRequest($"GHN error: {body}");
            }
>>>>>>> 5de5a4ca

    public async Task<List<WardDto>?> GetWardsAsync(int districtId)
    {
        _logger.Info($"[GhnShippingService][GetWardsAsync] Getting wards for district {districtId}.");
        var client = CreateClient();
        var resp = await client.GetAsync($"{GET_WARD}?district_id={districtId}");
        var body = await resp.Content.ReadAsStringAsync();

        if (!resp.IsSuccessStatusCode)
        {
            _logger.Error($"[GhnShippingService][GetWardsAsync] GHN error: {resp.StatusCode} - {body}");
            return null;
        }

        var apiResp = JsonSerializer.Deserialize<ApiResponse<List<WardDto>>>(body);
        return apiResp?.Data;
    }

    public async Task<List<ServiceDTO>?> GetAvailableServicesAsync(int fromDistrict, int toDistrict)
    {
        _logger.Info(
            $"[GhnShippingService][GetAvailableServicesAsync] Getting services from {fromDistrict} to {toDistrict}.");
        var client = CreateClient();
        var resp = await client.GetAsync(
            $"{GET_SERVICES}?shop_id={SHOP_ID}&from_district={fromDistrict}&to_district={toDistrict}");
        var body = await resp.Content.ReadAsStringAsync();

        if (!resp.IsSuccessStatusCode)
        {
            _logger.Error($"[GhnShippingService][GetAvailableServicesAsync] GHN error: {resp.StatusCode} - {body}");
            var errorCheck = JsonSerializer.Deserialize<ApiResponse<object>>(body, _jsonOptions);
            if (errorCheck == null)
            {
<<<<<<< HEAD
                _logger.Error("Error message: Invalid response from GHN.");
                return null;
=======
                _logger.Error($"[GhnShippingService][GetAvailableServicesAsync] GHN error: {resp.StatusCode} - {body}");
                var errorCheck = JsonSerializer.Deserialize<ApiResponse<object>>(body, _jsonOptions);
                if (errorCheck == null)
                {
                    _logger.Error("Error message: Invalid response from GHN.");
                    return null;
                }
                _logger.Error($"Error message: {errorCheck?.CodeMessage}");
                throw ErrorHelper.BadRequest($"GHN error: {errorCheck?.Message}");
>>>>>>> 5de5a4ca
            }

            _logger.Error($"Error message: {errorCheck?.CodeMessage}");
            return null;
            return null;
        }

        var apiResp = JsonSerializer.Deserialize<ApiResponse<List<ServiceSerialize>>>(body);
        if (apiResp?.Data == null) return null;

<<<<<<< HEAD
        var dtos = apiResp.Data
            .Select(x => new ServiceDTO
                { ServiceId = x.ServiceId, ShortName = x.ShortName, ServiceTypeId = x.ServiceTypeId })
            .ToList();
=======
            if (!resp.IsSuccessStatusCode)
            {
                _logger.Error($"[GhnShippingService][CalculateFeeAsync] GHN error: {resp.StatusCode} - {body}");
                var errorCheck = JsonSerializer.Deserialize<ApiResponse<object>>(body, _jsonOptions);
                if (errorCheck == null)
                {
                    _logger.Error("Error message: Invalid response from GHN.");
                    return null;
                }
                _logger.Error($"Error message: {errorCheck?.CodeMessage}");
                throw ErrorHelper.BadRequest($"GHN error: {errorCheck?.Message}");
            }
>>>>>>> 5de5a4ca

        return dtos;
    }

    public async Task<CalculateShippingFeeResponse?> CalculateFeeAsync(CalculateShippingFeeRequest request)
    {
        _logger.Info("[GhnShippingService][CalculateFeeAsync] Calculating shipping fee.");
        var client = CreateClient();
        var payload = JsonSerializer.Serialize(request, _jsonOptions);
        var resp = await client.PostAsync(CALCULATE_FEE, new StringContent(payload, Encoding.UTF8, "application/json"));
        var body = await resp.Content.ReadAsStringAsync();

        if (!resp.IsSuccessStatusCode)
        {
            _logger.Error($"[GhnShippingService][CalculateFeeAsync] GHN error: {resp.StatusCode} - {body}");
            var errorCheck = JsonSerializer.Deserialize<ApiResponse<object>>(body, _jsonOptions);
            if (errorCheck == null)
            {
                _logger.Error("Error message: Invalid response from GHN.");
                return null;
            }

            _logger.Error($"Error message: {errorCheck?.CodeMessage}");
            return null;
        }

        var apiResp = JsonSerializer.Deserialize<ApiResponse<CalculateShippingFeeResponse>>(body);
        return apiResp?.Data;
    }
}

public class CalculateShippingFeeRequest
{
    [JsonPropertyName("service_id")] public int? ServiceId { get; set; }

    [JsonPropertyName("service_type_id")] public int? ServiceTypeId { get; set; } = 2;

    [JsonPropertyName("from_district_id")] public int? FromDistrictId { get; set; }

    [JsonPropertyName("from_ward_code")] public string? FromWardCode { get; set; }

    [JsonPropertyName("to_district_id")] public int? ToDistrictId { get; set; }

    [JsonPropertyName("to_ward_code")] public string? ToWardCode { get; set; }

    [JsonPropertyName("weight")] public int? Weight { get; set; } = 1000;

    [JsonPropertyName("length")] public int? Length { get; set; } = 10;

    [JsonPropertyName("width")] public int? Width { get; set; } = 10;

    [JsonPropertyName("height")] public int? Height { get; set; } = 10;
}

public class CalculateShippingFeeResponse
{
    [JsonPropertyName("total")] public int Total { get; set; }

    [JsonPropertyName("service_fee")] public int ServiceFee { get; set; }

    [JsonPropertyName("insurance_fee")] public int InsuranceFee { get; set; }

    [JsonPropertyName("pick_station_fee")] public int PickStationFee { get; set; }

    [JsonPropertyName("coupon_value")] public int CouponValue { get; set; }

    [JsonPropertyName("r2s_fee")] public int R2sFee { get; set; }

    [JsonPropertyName("document_return")] public int DocumentReturn { get; set; }

    [JsonPropertyName("double_check")] public int DoubleCheck { get; set; }

    [JsonPropertyName("cod_fee")] public int CodFee { get; set; }

    [JsonPropertyName("pick_remote_areas_fee")]
    public int PickRemoteAreasFee { get; set; }

    [JsonPropertyName("deliver_remote_areas_fee")]
    public int DeliverRemoteAreasFee { get; set; }

    [JsonPropertyName("cod_failed_fee")] public int CodFailedFee { get; set; }
}

public class ApiResponse<T>
{
    [JsonPropertyName("code")] public int Code { get; set; }

    [JsonPropertyName("message")] public string Message { get; set; }

    [JsonPropertyName("data")] public T Data { get; set; }

    [JsonPropertyName("code_message")] public string? CodeMessage { get; set; } = string.Empty;
    [JsonPropertyName("message_display")] public string? MessageDisplay { get; set; } = string.Empty;
}

public class ServiceSerialize
{
    [JsonPropertyName("service_id")] public int ServiceId { get; set; }
    [JsonPropertyName("short_name")] public string ShortName { get; set; }
    [JsonPropertyName("service_type_id")] public int ServiceTypeId { get; set; }
}

public class ServiceDTO
{
    public int ServiceId { get; set; }
    public string ShortName { get; set; }
    public int ServiceTypeId { get; set; }
}

public class ProvinceDto
{
    public int ProvinceID { get; set; }
    public string ProvinceName { get; set; }
    public string[]? NameExtension { get; set; } = Array.Empty<string>();
}

public class DistrictDto
{
    public int DistrictID { get; set; }
    public int ProvinceID { get; set; }
    public string DistrictName { get; set; }
    public string[]? NameExtension { get; set; } = Array.Empty<string>();
}

public class WardDto
{
    public string WardCode { get; set; }
    public int DistrictID { get; set; }
    public string WardName { get; set; }
    public string[]? NameExtension { get; set; } = Array.Empty<string>();
}<|MERGE_RESOLUTION|>--- conflicted
+++ resolved
@@ -10,53 +10,10 @@
 using System.Text.Json.Serialization;
 using System.Threading.Tasks;
 
-namespace BlindTreasure.Application.Services;
-
-public class GhnShippingService : IGhnShippingService
+namespace BlindTreasure.Application.Services
 {
-    private readonly IHttpClientFactory _httpClientFactory;
-    private readonly ILoggerService _logger;
-    private const string TOKEN = "28729d34-5751-11f0-9b81-222185cb68c8";
-    private const string SHOP_ID = "197002";
-    private const string BASE_URL = "https://dev-online-gateway.ghn.vn";
-    private const string PREVIEW_ORDER = "/shiip/public-api/v2/shipping-order/preview";
-    private const string CREATE_ORDER = "/shiip/public-api/v2/shipping-order/create";
-    private const string GET_PROVINCE = "/shiip/public-api/master-data/province";
-    private const string GET_DISTRICT = "/shiip/public-api/master-data/district";
-    private const string GET_WARD = "/shiip/public-api/master-data/ward";
-    private const string GET_SERVICES = "/shiip/public-api/v2/shipping-order/available-services";
-    private const string CALCULATE_FEE = "/shiip/public-api/v2/shipping-order/fee";
-
-
-    private readonly IProductService _productService;
-    private readonly IBlindBoxService _blindBoxService;
-    private readonly IOrderService _orderService;
-    private readonly IUnitOfWork _unitOfWork;
-
-
-    private readonly JsonSerializerOptions _jsonOptions = new()
-    {
-<<<<<<< HEAD
-        PropertyNamingPolicy = JsonNamingPolicy.SnakeCaseLower,
-        PropertyNameCaseInsensitive = true
-    };
-
-    public GhnShippingService(
-        IHttpClientFactory httpClientFactory,
-        ILoggerService logger,
-        IProductService productService,
-        IBlindBoxService blindBoxService,
-        IOrderService orderService,
-        IUnitOfWork unitOfWork)
-    {
-        _httpClientFactory = httpClientFactory;
-        _logger = logger;
-        _productService = productService;
-        _blindBoxService = blindBoxService;
-        _orderService = orderService;
-        _unitOfWork = unitOfWork;
-    }
-=======
+    public class GhnShippingService : IGhnShippingService
+    {
         private readonly IHttpClientFactory _httpClientFactory;
         private readonly ILoggerService _logger;
         private const string TOKEN = "28729d34-5751-11f0-9b81-222185cb68c8";
@@ -96,32 +53,20 @@
             client.DefaultRequestHeaders.Add("Accept", "application/json");
             return client;
         }
->>>>>>> 5de5a4ca
-
-    private HttpClient CreateClient()
-    {
-        var client = _httpClientFactory.CreateClient();
-        client.BaseAddress = new Uri(BASE_URL);
-        client.DefaultRequestHeaders.Add("Token", TOKEN);
-        client.DefaultRequestHeaders.Add("ShopId", SHOP_ID);
-        client.DefaultRequestHeaders.Add("Accept", "application/json");
-        return client;
-    }
-
-    /// <summary>
-    /// Xem thông tin trả về của đơn hàng trước khi tạo (GHN Preview) để preview và biết trước được thông tin + phí dịch vụ.
-    /// </summary>
-    public async Task<GhnPreviewResponse?> PreviewOrderAsync(GhnOrderRequest req)
-    {
-        _logger.Info("[GhnShippingService][PreviewOrderAsync] Preview GHN order request.");
-        var client = CreateClient();
-        var payload = JsonSerializer.Serialize(req, _jsonOptions);
-        var content = new StringContent(payload, Encoding.UTF8, "application/json");
-
-<<<<<<< HEAD
-        var resp = await client.PostAsync(PREVIEW_ORDER, content);
-        var body = await resp.Content.ReadAsStringAsync();
-=======
+
+        /// <summary>
+        /// Xem thông tin trả về của đơn hàng trước khi tạo (GHN Preview) để preview và biết trước được thông tin + phí dịch vụ.
+        /// </summary>
+        public async Task<GhnPreviewResponse?> PreviewOrderAsync(GhnOrderRequest req)
+        {
+            _logger.Info("[GhnShippingService][PreviewOrderAsync] Preview GHN order request.");
+            var client = CreateClient();
+            var payload = JsonSerializer.Serialize(req, _jsonOptions);
+            var content = new StringContent(payload, Encoding.UTF8, "application/json");
+
+            var resp = await client.PostAsync(PREVIEW_ORDER, content);
+            var body = await resp.Content.ReadAsStringAsync();
+
             if (!resp.IsSuccessStatusCode)
             {
                 _logger.Error($"[GhnShippingService][PreviewOrderAsync] GHN error: {resp.StatusCode} - {body}");
@@ -135,50 +80,31 @@
                        $"Message display: {errorCheck?.Message}");
                 throw ErrorHelper.BadRequest($"GHN error: {errorCheck?.Message}");
             }
->>>>>>> 5de5a4ca
-
-        if (!resp.IsSuccessStatusCode)
-        {
-            _logger.Error($"[GhnShippingService][PreviewOrderAsync] GHN error: {resp.StatusCode} - {body}");
-            var errorCheck = JsonSerializer.Deserialize<ApiResponse<object>>(body, _jsonOptions);
-            if (errorCheck == null)
-            {
-<<<<<<< HEAD
-                _logger.Error("Error message: Invalid response from GHN.");
-                return null;
-=======
+
+            var apiResp = JsonSerializer.Deserialize<ApiResponse<GhnPreviewResponse>>(body, _jsonOptions);
+            if (apiResp == null || apiResp.Data == null)
+            {
                 _logger.Error("[GhnShippingService][PreviewOrderAsync] Invalid response from GHN.");
                 throw new Exception($"GHN error: {apiResp?.Message}");
->>>>>>> 5de5a4ca
-            }
-
-            _logger.Error($"Code message: {errorCheck?.CodeMessage} \n" +
-                          $"Message display: {errorCheck?.Message}");
-            return null;
-        }
-
-        var apiResp = JsonSerializer.Deserialize<ApiResponse<GhnPreviewResponse>>(body, _jsonOptions);
-        if (apiResp == null || apiResp.Data == null)
-        {
-            _logger.Error("[GhnShippingService][PreviewOrderAsync] Invalid response from GHN.");
-            return null;
-        }
-
-        _logger.Success("[GhnShippingService][PreviewOrderAsync] Preview success.");
-        return apiResp.Data;
-    }
-
-<<<<<<< HEAD
-    /// <summary>
-    /// Tạo đơn hàng chính thức trên GHN.
-    /// </summary>
-    public async Task<GhnCreateResponse?> CreateOrderAsync(GhnOrderRequest req)
-    {
-        _logger.Info("[GhnShippingService][CreateOrderAsync] Create GHN order request.");
-        var client = CreateClient();
-        var payload = JsonSerializer.Serialize(req, _jsonOptions);
-        var content = new StringContent(payload, Encoding.UTF8, "application/json");
-=======
+            }
+
+            _logger.Success("[GhnShippingService][PreviewOrderAsync] Preview success.");
+            return apiResp.Data;
+        }
+
+        /// <summary>
+        /// Tạo đơn hàng chính thức trên GHN.
+        /// </summary>
+        public async Task<GhnCreateResponse?> CreateOrderAsync(GhnOrderRequest req)
+        {
+            _logger.Info("[GhnShippingService][CreateOrderAsync] Create GHN order request.");
+            var client = CreateClient();
+            var payload = JsonSerializer.Serialize(req, _jsonOptions);
+            var content = new StringContent(payload, Encoding.UTF8, "application/json");
+
+            var resp = await client.PostAsync(CREATE_ORDER, content);
+            var body = await resp.Content.ReadAsStringAsync();
+
             if (!resp.IsSuccessStatusCode)
             {
                 _logger.Error($"[GhnShippingService][CreateOrderAsync] GHN error: {resp.StatusCode} - {body}");
@@ -192,138 +118,80 @@
                               $"Message display: {errorCheck?.Message}");
                 throw ErrorHelper.BadRequest($"GHN error: {errorCheck?.Message}");
             }
->>>>>>> 5de5a4ca
-
-        var resp = await client.PostAsync(CREATE_ORDER, content);
-        var body = await resp.Content.ReadAsStringAsync();
-
-        if (!resp.IsSuccessStatusCode)
-        {
-            _logger.Error($"[GhnShippingService][CreateOrderAsync] GHN error: {resp.StatusCode} - {body}");
-            var errorCheck = JsonSerializer.Deserialize<ApiResponse<object>>(body, _jsonOptions);
-            if (errorCheck == null)
-            {
-<<<<<<< HEAD
-                _logger.Error("Error message: Invalid response from GHN.");
-                return null;
-=======
+
+            var apiResp = JsonSerializer.Deserialize<ApiResponse<GhnCreateResponse>>(body, _jsonOptions);
+            if (apiResp == null || apiResp.Data == null)
+            {
                 _logger.Error("[GhnShippingService][CreateOrderAsync] Invalid response from GHN.");
                 throw ErrorHelper.BadRequest("Invalid response from GHN.");
->>>>>>> 5de5a4ca
-            }
-
-            _logger.Error($"Code message: {errorCheck?.CodeMessage} \n" +
-                          $"Message display: {errorCheck?.Message}");
-            return null;
-        }
-
-        var apiResp = JsonSerializer.Deserialize<ApiResponse<GhnCreateResponse>>(body, _jsonOptions);
-        if (apiResp == null || apiResp.Data == null)
-        {
-            _logger.Error("[GhnShippingService][CreateOrderAsync] Invalid response from GHN.");
-            return null;
-        }
-
-        _logger.Success("[GhnShippingService][CreateOrderAsync] Create order success.");
-        return apiResp.Data;
-    }
-
-<<<<<<< HEAD
-    public async Task<List<ProvinceDto>?> GetProvincesAsync()
-    {
-        _logger.Info("[GhnShippingService][GetProvincesAsync] Getting provinces.");
-        var client = CreateClient();
-        var resp = await client.GetAsync(GET_PROVINCE);
-        var body = await resp.Content.ReadAsStringAsync();
-=======
+            }
+
+            _logger.Success("[GhnShippingService][CreateOrderAsync] Create order success.");
+            return apiResp.Data;
+        }
+
+        public async Task<List<ProvinceDto>?> GetProvincesAsync()
+        {
+            _logger.Info("[GhnShippingService][GetProvincesAsync] Getting provinces.");
+            var client = CreateClient();
+            var resp = await client.GetAsync(GET_PROVINCE);
+            var body = await resp.Content.ReadAsStringAsync();
+
+            _logger.Info(body);
+
             if (!resp.IsSuccessStatusCode)
             {
                 _logger.Error($"[GhnShippingService][GetProvincesAsync] GHN error: {resp.StatusCode} - {body}");
                 throw ErrorHelper.BadRequest($"GHN error: {body}");
             }
->>>>>>> 5de5a4ca
-
-        _logger.Info(body);
-
-        if (!resp.IsSuccessStatusCode)
-        {
-            _logger.Error($"[GhnShippingService][GetProvincesAsync] GHN error: {resp.StatusCode} - {body}");
-            return null;
-        }
-
-<<<<<<< HEAD
-        var apiResp = JsonSerializer.Deserialize<ApiResponse<List<ProvinceDto>>>(body);
-        return apiResp?.Data;
-    }
-=======
+
+            var apiResp = JsonSerializer.Deserialize<ApiResponse<List<ProvinceDto>>>(body);
+            return apiResp?.Data;
+        }
+
+        public async Task<List<DistrictDto>?> GetDistrictsAsync(int provinceId)
+        {
+            _logger.Info($"[GhnShippingService][GetDistrictsAsync] Getting districts for province {provinceId}.");
+            var client = CreateClient();
+            var resp = await client.GetAsync($"{GET_DISTRICT}?province_id={provinceId}");
+            var body = await resp.Content.ReadAsStringAsync();
+
             if (!resp.IsSuccessStatusCode)
             {
                 _logger.Error($"[GhnShippingService][GetDistrictsAsync] GHN error: {resp.StatusCode} - {body}");
                 throw ErrorHelper.BadRequest($"GHN error: {body}");
             }
->>>>>>> 5de5a4ca
-
-    public async Task<List<DistrictDto>?> GetDistrictsAsync(int provinceId)
-    {
-        _logger.Info($"[GhnShippingService][GetDistrictsAsync] Getting districts for province {provinceId}.");
-        var client = CreateClient();
-        var resp = await client.GetAsync($"{GET_DISTRICT}?province_id={provinceId}");
-        var body = await resp.Content.ReadAsStringAsync();
-
-        if (!resp.IsSuccessStatusCode)
-        {
-            _logger.Error($"[GhnShippingService][GetDistrictsAsync] GHN error: {resp.StatusCode} - {body}");
-            return null;
-        }
-
-<<<<<<< HEAD
-        var apiResp = JsonSerializer.Deserialize<ApiResponse<List<DistrictDto>>>(body);
-        return apiResp?.Data;
-    }
-=======
+
+            var apiResp = JsonSerializer.Deserialize<ApiResponse<List<DistrictDto>>>(body);
+            return apiResp?.Data;
+        }
+
+        public async Task<List<WardDto>?> GetWardsAsync(int districtId)
+        {
+            _logger.Info($"[GhnShippingService][GetWardsAsync] Getting wards for district {districtId}.");
+            var client = CreateClient();
+            var resp = await client.GetAsync($"{GET_WARD}?district_id={districtId}");
+            var body = await resp.Content.ReadAsStringAsync();
+
             if (!resp.IsSuccessStatusCode)
             {
                 _logger.Error($"[GhnShippingService][GetWardsAsync] GHN error: {resp.StatusCode} - {body}");
                 throw ErrorHelper.BadRequest($"GHN error: {body}");
             }
->>>>>>> 5de5a4ca
-
-    public async Task<List<WardDto>?> GetWardsAsync(int districtId)
-    {
-        _logger.Info($"[GhnShippingService][GetWardsAsync] Getting wards for district {districtId}.");
-        var client = CreateClient();
-        var resp = await client.GetAsync($"{GET_WARD}?district_id={districtId}");
-        var body = await resp.Content.ReadAsStringAsync();
-
-        if (!resp.IsSuccessStatusCode)
-        {
-            _logger.Error($"[GhnShippingService][GetWardsAsync] GHN error: {resp.StatusCode} - {body}");
-            return null;
-        }
-
-        var apiResp = JsonSerializer.Deserialize<ApiResponse<List<WardDto>>>(body);
-        return apiResp?.Data;
-    }
-
-    public async Task<List<ServiceDTO>?> GetAvailableServicesAsync(int fromDistrict, int toDistrict)
-    {
-        _logger.Info(
-            $"[GhnShippingService][GetAvailableServicesAsync] Getting services from {fromDistrict} to {toDistrict}.");
-        var client = CreateClient();
-        var resp = await client.GetAsync(
-            $"{GET_SERVICES}?shop_id={SHOP_ID}&from_district={fromDistrict}&to_district={toDistrict}");
-        var body = await resp.Content.ReadAsStringAsync();
-
-        if (!resp.IsSuccessStatusCode)
-        {
-            _logger.Error($"[GhnShippingService][GetAvailableServicesAsync] GHN error: {resp.StatusCode} - {body}");
-            var errorCheck = JsonSerializer.Deserialize<ApiResponse<object>>(body, _jsonOptions);
-            if (errorCheck == null)
-            {
-<<<<<<< HEAD
-                _logger.Error("Error message: Invalid response from GHN.");
-                return null;
-=======
+
+            var apiResp = JsonSerializer.Deserialize<ApiResponse<List<WardDto>>>(body);
+            return apiResp?.Data;
+        }
+
+        public async Task<List<ServiceDTO>?> GetAvailableServicesAsync(int fromDistrict, int toDistrict)
+        {
+            _logger.Info($"[GhnShippingService][GetAvailableServicesAsync] Getting services from {fromDistrict} to {toDistrict}.");
+            var client = CreateClient();
+            var resp = await client.GetAsync($"{GET_SERVICES}?shop_id={SHOP_ID}&from_district={fromDistrict}&to_district={toDistrict}");
+            var body = await resp.Content.ReadAsStringAsync();
+
+            if (!resp.IsSuccessStatusCode)
+            {
                 _logger.Error($"[GhnShippingService][GetAvailableServicesAsync] GHN error: {resp.StatusCode} - {body}");
                 var errorCheck = JsonSerializer.Deserialize<ApiResponse<object>>(body, _jsonOptions);
                 if (errorCheck == null)
@@ -333,23 +201,26 @@
                 }
                 _logger.Error($"Error message: {errorCheck?.CodeMessage}");
                 throw ErrorHelper.BadRequest($"GHN error: {errorCheck?.Message}");
->>>>>>> 5de5a4ca
-            }
-
-            _logger.Error($"Error message: {errorCheck?.CodeMessage}");
-            return null;
-            return null;
-        }
-
-        var apiResp = JsonSerializer.Deserialize<ApiResponse<List<ServiceSerialize>>>(body);
-        if (apiResp?.Data == null) return null;
-
-<<<<<<< HEAD
-        var dtos = apiResp.Data
-            .Select(x => new ServiceDTO
-                { ServiceId = x.ServiceId, ShortName = x.ShortName, ServiceTypeId = x.ServiceTypeId })
-            .ToList();
-=======
+            }
+
+            var apiResp = JsonSerializer.Deserialize<ApiResponse<List<ServiceSerialize>>>(body);
+            if (apiResp?.Data == null) return null;
+
+            var dtos = apiResp.Data
+                .Select(x => new ServiceDTO { ServiceId = x.ServiceId, ShortName = x.ShortName, ServiceTypeId = x.ServiceTypeId })
+                .ToList();
+
+            return dtos;
+        }
+
+        public async Task<CalculateShippingFeeResponse?> CalculateFeeAsync(CalculateShippingFeeRequest request)
+        {
+            _logger.Info("[GhnShippingService][CalculateFeeAsync] Calculating shipping fee.");
+            var client = CreateClient();
+            var payload = JsonSerializer.Serialize(request, _jsonOptions);
+            var resp = await client.PostAsync(CALCULATE_FEE, new StringContent(payload, Encoding.UTF8, "application/json"));
+            var body = await resp.Content.ReadAsStringAsync();
+
             if (!resp.IsSuccessStatusCode)
             {
                 _logger.Error($"[GhnShippingService][CalculateFeeAsync] GHN error: {resp.StatusCode} - {body}");
@@ -362,135 +233,143 @@
                 _logger.Error($"Error message: {errorCheck?.CodeMessage}");
                 throw ErrorHelper.BadRequest($"GHN error: {errorCheck?.Message}");
             }
->>>>>>> 5de5a4ca
-
-        return dtos;
-    }
-
-    public async Task<CalculateShippingFeeResponse?> CalculateFeeAsync(CalculateShippingFeeRequest request)
-    {
-        _logger.Info("[GhnShippingService][CalculateFeeAsync] Calculating shipping fee.");
-        var client = CreateClient();
-        var payload = JsonSerializer.Serialize(request, _jsonOptions);
-        var resp = await client.PostAsync(CALCULATE_FEE, new StringContent(payload, Encoding.UTF8, "application/json"));
-        var body = await resp.Content.ReadAsStringAsync();
-
-        if (!resp.IsSuccessStatusCode)
-        {
-            _logger.Error($"[GhnShippingService][CalculateFeeAsync] GHN error: {resp.StatusCode} - {body}");
-            var errorCheck = JsonSerializer.Deserialize<ApiResponse<object>>(body, _jsonOptions);
-            if (errorCheck == null)
-            {
-                _logger.Error("Error message: Invalid response from GHN.");
-                return null;
-            }
-
-            _logger.Error($"Error message: {errorCheck?.CodeMessage}");
-            return null;
-        }
-
-        var apiResp = JsonSerializer.Deserialize<ApiResponse<CalculateShippingFeeResponse>>(body);
-        return apiResp?.Data;
-    }
-}
-
-public class CalculateShippingFeeRequest
-{
-    [JsonPropertyName("service_id")] public int? ServiceId { get; set; }
-
-    [JsonPropertyName("service_type_id")] public int? ServiceTypeId { get; set; } = 2;
-
-    [JsonPropertyName("from_district_id")] public int? FromDistrictId { get; set; }
-
-    [JsonPropertyName("from_ward_code")] public string? FromWardCode { get; set; }
-
-    [JsonPropertyName("to_district_id")] public int? ToDistrictId { get; set; }
-
-    [JsonPropertyName("to_ward_code")] public string? ToWardCode { get; set; }
-
-    [JsonPropertyName("weight")] public int? Weight { get; set; } = 1000;
-
-    [JsonPropertyName("length")] public int? Length { get; set; } = 10;
-
-    [JsonPropertyName("width")] public int? Width { get; set; } = 10;
-
-    [JsonPropertyName("height")] public int? Height { get; set; } = 10;
-}
-
-public class CalculateShippingFeeResponse
-{
-    [JsonPropertyName("total")] public int Total { get; set; }
-
-    [JsonPropertyName("service_fee")] public int ServiceFee { get; set; }
-
-    [JsonPropertyName("insurance_fee")] public int InsuranceFee { get; set; }
-
-    [JsonPropertyName("pick_station_fee")] public int PickStationFee { get; set; }
-
-    [JsonPropertyName("coupon_value")] public int CouponValue { get; set; }
-
-    [JsonPropertyName("r2s_fee")] public int R2sFee { get; set; }
-
-    [JsonPropertyName("document_return")] public int DocumentReturn { get; set; }
-
-    [JsonPropertyName("double_check")] public int DoubleCheck { get; set; }
-
-    [JsonPropertyName("cod_fee")] public int CodFee { get; set; }
-
-    [JsonPropertyName("pick_remote_areas_fee")]
-    public int PickRemoteAreasFee { get; set; }
-
-    [JsonPropertyName("deliver_remote_areas_fee")]
-    public int DeliverRemoteAreasFee { get; set; }
-
-    [JsonPropertyName("cod_failed_fee")] public int CodFailedFee { get; set; }
-}
-
-public class ApiResponse<T>
-{
-    [JsonPropertyName("code")] public int Code { get; set; }
-
-    [JsonPropertyName("message")] public string Message { get; set; }
-
-    [JsonPropertyName("data")] public T Data { get; set; }
-
-    [JsonPropertyName("code_message")] public string? CodeMessage { get; set; } = string.Empty;
-    [JsonPropertyName("message_display")] public string? MessageDisplay { get; set; } = string.Empty;
-}
-
-public class ServiceSerialize
-{
-    [JsonPropertyName("service_id")] public int ServiceId { get; set; }
-    [JsonPropertyName("short_name")] public string ShortName { get; set; }
-    [JsonPropertyName("service_type_id")] public int ServiceTypeId { get; set; }
-}
-
-public class ServiceDTO
-{
-    public int ServiceId { get; set; }
-    public string ShortName { get; set; }
-    public int ServiceTypeId { get; set; }
-}
-
-public class ProvinceDto
-{
-    public int ProvinceID { get; set; }
-    public string ProvinceName { get; set; }
-    public string[]? NameExtension { get; set; } = Array.Empty<string>();
-}
-
-public class DistrictDto
-{
-    public int DistrictID { get; set; }
-    public int ProvinceID { get; set; }
-    public string DistrictName { get; set; }
-    public string[]? NameExtension { get; set; } = Array.Empty<string>();
-}
-
-public class WardDto
-{
-    public string WardCode { get; set; }
-    public int DistrictID { get; set; }
-    public string WardName { get; set; }
-    public string[]? NameExtension { get; set; } = Array.Empty<string>();
+
+            var apiResp = JsonSerializer.Deserialize<ApiResponse<CalculateShippingFeeResponse>>(body);
+            return apiResp?.Data;
+        }
+    }
+
+
+    public class CalculateShippingFeeRequest
+    {
+        [JsonPropertyName("service_id")]
+        public int? ServiceId { get; set; }
+
+        [JsonPropertyName("service_type_id")]
+        public int? ServiceTypeId { get; set; } = 2;
+
+        [JsonPropertyName("from_district_id")]
+        public int? FromDistrictId { get; set; }
+
+        [JsonPropertyName("from_ward_code")]
+        public string? FromWardCode { get; set; }
+
+        [JsonPropertyName("to_district_id")]
+        public int? ToDistrictId { get; set; }
+
+        [JsonPropertyName("to_ward_code")]
+        public string? ToWardCode { get; set; }
+
+        [JsonPropertyName("weight")]
+        public int? Weight { get; set; } = 1000;
+
+        [JsonPropertyName("length")]
+        public int? Length { get; set; } = 10;
+
+        [JsonPropertyName("width")]
+        public int? Width { get; set; } = 10;
+
+        [JsonPropertyName("height")]
+        public int? Height { get; set; } = 10;
+
+    }
+
+    public class CalculateShippingFeeResponse
+    {
+        [JsonPropertyName("total")]
+        public int Total { get; set; }
+
+        [JsonPropertyName("service_fee")]
+        public int ServiceFee { get; set; }
+
+        [JsonPropertyName("insurance_fee")]
+        public int InsuranceFee { get; set; }
+
+        [JsonPropertyName("pick_station_fee")]
+        public int PickStationFee { get; set; }
+
+        [JsonPropertyName("coupon_value")]
+        public int CouponValue { get; set; }
+
+        [JsonPropertyName("r2s_fee")]
+        public int R2sFee { get; set; }
+
+        [JsonPropertyName("document_return")]
+        public int DocumentReturn { get; set; }
+
+        [JsonPropertyName("double_check")]
+        public int DoubleCheck { get; set; }
+
+        [JsonPropertyName("cod_fee")]
+        public int CodFee { get; set; }
+
+        [JsonPropertyName("pick_remote_areas_fee")]
+        public int PickRemoteAreasFee { get; set; }
+
+        [JsonPropertyName("deliver_remote_areas_fee")]
+        public int DeliverRemoteAreasFee { get; set; }
+
+        [JsonPropertyName("cod_failed_fee")]
+        public int CodFailedFee { get; set; }
+    }
+
+
+    public class ApiResponse<T>
+    {
+        [JsonPropertyName("code")]
+        public int Code { get; set; }
+
+        [JsonPropertyName("message")]
+        public string Message { get; set; }
+
+        [JsonPropertyName("data")]
+        public T Data { get; set; }
+
+        [JsonPropertyName("code_message")]
+        public string? CodeMessage { get; set; } = string.Empty;
+        [JsonPropertyName("message_display")]
+        public string? MessageDisplay { get; set; } = string.Empty;
+    }
+
+
+    public class ServiceSerialize
+    {
+        [JsonPropertyName("service_id")]
+        public int ServiceId { get; set; }
+        [JsonPropertyName("short_name")]
+        public string ShortName { get; set; }
+        [JsonPropertyName("service_type_id")]
+        public int ServiceTypeId { get; set; }
+    }
+
+    public class ServiceDTO
+    {
+        public int ServiceId { get; set; }
+        public string ShortName { get; set; }
+        public int ServiceTypeId { get; set; }
+    }
+    public class ProvinceDto
+    {
+        public int ProvinceID { get; set; }
+        public string ProvinceName { get; set; }
+        public string[]? NameExtension { get; set; } = Array.Empty<string>();
+    }
+
+    public class DistrictDto
+    {
+        public int DistrictID { get; set; }
+        public int ProvinceID { get; set; }
+        public string DistrictName { get; set; }
+        public string[]? NameExtension { get; set; } = Array.Empty<string>();
+
+    }
+
+    public class WardDto
+    {
+        public string WardCode { get; set; }
+        public int DistrictID { get; set; }
+        public string WardName { get; set; }
+        public string[]? NameExtension { get; set; } = Array.Empty<string>();
+
+    }
 }