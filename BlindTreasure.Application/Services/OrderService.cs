﻿using BlindTreasure.Application.Interfaces;
using BlindTreasure.Application.Interfaces.Commons;
using BlindTreasure.Application.Mappers;
using BlindTreasure.Application.Utils;
using BlindTreasure.Domain.DTOs.CartItemDTOs;
using BlindTreasure.Domain.DTOs.OrderDTOs;
using BlindTreasure.Domain.Entities;
using BlindTreasure.Domain.Enums;
using BlindTreasure.Infrastructure.Interfaces;
using Microsoft.EntityFrameworkCore;

namespace BlindTreasure.Application.Services;

/// <summary>
///     OrderService xử lý toàn bộ luồng đặt hàng, checkout, truy vấn đơn hàng.
///     Đã refactor để loại bỏ duplicate code, tách logic nghiệp vụ dùng chung, tuân thủ SOLID.
/// </summary>
public class OrderService : IOrderService
{
    private readonly ICacheService _cacheService;
    private readonly ICartItemService _cartItemService;
    private readonly IClaimsService _claimsService;
    private readonly ILoggerService _loggerService;
    private readonly IMapperService _mapper;
    private readonly IProductService _productService;
    private readonly IStripeService _stripeService;
    private readonly IUnitOfWork _unitOfWork;

    public OrderService(
        ICacheService cacheService,
        IClaimsService claimsService,
        ILoggerService loggerService,
        IMapperService mapper,
        IProductService productService,
        IUnitOfWork unitOfWork,
        ICartItemService cartItemService,
        IStripeService stripeService)
    {
        _cacheService = cacheService;
        _claimsService = claimsService;
        _loggerService = loggerService;
        _mapper = mapper;
        _productService = productService;
        _unitOfWork = unitOfWork;
        _cartItemService = cartItemService;
        _stripeService = stripeService;
    }

    /// <summary>
    ///     Đặt hàng (checkout) từ giỏ hàng hệ thống, trả về link thanh toán Stripe.
    /// </summary>
    public async Task<string> CheckoutAsync(CreateOrderDto dto)
    {
        var cart = await _cartItemService.GetCurrentUserCartAsync();
        if (cart.Items == null || !cart.Items.Any())
        {
            _loggerService.Warn("[CheckoutAsync] Giỏ hàng trống.");
            throw ErrorHelper.BadRequest("Giỏ hàng trống.");
        }

        _loggerService.Info("[CheckoutAsync] Bắt đầu xử lý checkout từ cart hệ thống.");
        return await CheckoutCore(
            cart.Items.Select(i => new CheckoutItem
            {
<<<<<<< HEAD
                _loggerService.Warn("[CheckoutAsync] Giỏ hàng trống.");
                throw ErrorHelper.BadRequest("Giỏ hàng trống.");
            }
            _loggerService.Info("[CheckoutAsync] Bắt đầu xử lý checkout từ cart hệ thống.");
            return await CheckoutCore(
                cart.Items.Select(i => new CheckoutItem
                {
                    ProductId = i.ProductId,
                    ProductName = i.ProductName,
                    BlindBoxId = i.BlindBoxId,
                    BlindBoxName = i.BlindBoxName,
                    Quantity = i.Quantity,
                    UnitPrice = i.UnitPrice,
                    TotalPrice = i.TotalPrice
                }),
                dto.ShippingAddressId
            );
        }
=======
                ProductId = i.ProductId,
                ProductName = i.ProductName,
                BlindBoxId = i.BlindBoxId,
                BlindBoxName = i.BlindBoxName,
                Quantity = i.Quantity,
                UnitPrice = i.UnitPrice,
                TotalPrice = i.TotalPrice
            }),
            dto.ShippingAddressId,
            true
        );
    }
>>>>>>> 13e00196

    /// <summary>
    ///     Đặt hàng (checkout) từ cart truyền lên từ client, trả về link thanh toán Stripe.
    /// </summary>
    public async Task<string> CheckoutFromClientCartAsync(DirectCartCheckoutDto cartDto)
    {
        if (cartDto == null || cartDto.Items == null || !cartDto.Items.Any())
        {
<<<<<<< HEAD
            if (cartDto == null || cartDto.Items == null || !cartDto.Items.Any())
            {
                _loggerService.Warn("[CheckoutFromClientCartAsync] Cart truyền lên không hợp lệ hoặc trống.");
                throw ErrorHelper.BadRequest("Cart truyền lên không hợp lệ hoặc trống.");
            }
            _loggerService.Info("[CheckoutFromClientCartAsync] Bắt đầu xử lý checkout từ cart FE.");
            return await CheckoutCore(
                cartDto.Items.Select(i => new CheckoutItem
                {
                    ProductId = i.ProductId,
                    ProductName = i.ProductName,
                    BlindBoxId = i.BlindBoxId,
                    BlindBoxName = i.BlindBoxName,
                    Quantity = i.Quantity,
                    UnitPrice = i.UnitPrice,
                    TotalPrice = i.TotalPrice
                }),
                cartDto.ShippingAddressId
            );
        }

        /// <summary>
        /// Logic nghiệp vụ đặt hàng dùng chung cho mọi loại cart.
        /// Không tạo thêm DTO mới, chỉ dùng struct nội bộ.
        /// </summary>
        private async Task<string> CheckoutCore(
            IEnumerable<CheckoutItem> items,
            Guid? shippingAddressId)
        {
            var userId = _claimsService.CurrentUserId;
            var itemList = items.ToList();
            if (!itemList.Any())
=======
            _loggerService.Warn("[CheckoutFromClientCartAsync] Cart truyền lên không hợp lệ hoặc trống.");
            throw ErrorHelper.BadRequest("Cart truyền lên không hợp lệ hoặc trống.");
        }

        _loggerService.Info("[CheckoutFromClientCartAsync] Bắt đầu xử lý checkout từ cart FE.");
        return await CheckoutCore(
            cartDto.Items.Select(i => new CheckoutItem
>>>>>>> 13e00196
            {
                ProductId = i.ProductId,
                ProductName = i.ProductName,
                BlindBoxId = i.BlindBoxId,
                BlindBoxName = i.BlindBoxName,
                Quantity = i.Quantity,
                UnitPrice = i.UnitPrice,
                TotalPrice = i.TotalPrice
            }),
            cartDto.ShippingAddressId,
            false
        );
    }

<<<<<<< HEAD
            // 1. Kiểm tra shipping address nếu có
            Address? shippingAddress = null;
            if (shippingAddressId.HasValue)
            {
                shippingAddress = await _unitOfWork.Addresses.GetByIdAsync(shippingAddressId.Value);
                if (shippingAddress == null || shippingAddress.IsDeleted || shippingAddress.UserId != userId)
                {
                    _loggerService.Warn($"[CheckoutCore] Địa chỉ giao hàng không hợp lệ hoặc không thuộc user.");
                    throw ErrorHelper.BadRequest("Địa chỉ giao hàng không hợp lệ hoặc không thuộc user.");
                }
            }

            // 1. Kiểm tra tồn kho & trạng thái sản phẩm/blindbox
            foreach (var item in itemList)
            {
                if (item.ProductId.HasValue)
                {
                    var product = await _unitOfWork.Products.GetByIdAsync(item.ProductId.Value);
                    if (product == null || product.IsDeleted)
                        throw ErrorHelper.NotFound($"Sản phẩm {item.ProductName} không tồn tại.");
                    if (product.Stock < item.Quantity)
                        throw ErrorHelper.BadRequest($"Sản phẩm {item.ProductName} không đủ tồn kho.");
                    if (product.Status != ProductStatus.Active)
                        throw ErrorHelper.BadRequest($"Sản phẩm {item.ProductName} không còn bán.");
                }
                else if (item.BlindBoxId.HasValue)
                {
                    var blindBox = await _unitOfWork.BlindBoxes.GetByIdAsync(item.BlindBoxId.Value);
                    if (blindBox == null || blindBox.IsDeleted)
                        throw ErrorHelper.NotFound($"Blind box {item.BlindBoxName} không tồn tại.");
                    if (blindBox.Status != BlindBoxStatus.Approved)
                        throw ErrorHelper.BadRequest($"Blind box {item.BlindBoxName} chưa được duyệt.");
                    if (blindBox.TotalQuantity < item.Quantity)
                        throw ErrorHelper.BadRequest($"Blind box {item.BlindBoxName} không đủ số lượng.");
                }
            }
=======
    /// <summary>
    ///     Lấy chi tiết đơn hàng của user hiện tại.
    /// </summary>
    public async Task<OrderDto> GetOrderByIdAsync(Guid orderId)
    {
        var userId = _claimsService.CurrentUserId;
        var cacheKey = $"order:user:{userId}:order:{orderId}";
        var cached = await _cacheService.GetAsync<OrderDto>(cacheKey);
        if (cached != null)
        {
            _loggerService.Info($"[GetOrderByIdAsync] Cache hit for order {orderId}");
            return cached;
        }
>>>>>>> 13e00196

        var order = await _unitOfWork.Orders.GetQueryable()
            .Where(o => o.Id == orderId && o.UserId == userId && !o.IsDeleted)
            .Include(o => o.OrderDetails)
            .ThenInclude(od => od.Product)
            .Include(o => o.OrderDetails)
            .ThenInclude(od => od.BlindBox)
            .Include(o => o.ShippingAddress)
            .FirstOrDefaultAsync();

        if (order == null)
        {
            _loggerService.Warn($"[GetOrderByIdAsync] Đơn hàng {orderId} không tồn tại.");
            throw ErrorHelper.NotFound("Đơn hàng không tồn tại.");
        }

        var dto = ToOrderDto(order);

        await _cacheService.SetAsync(cacheKey, dto, TimeSpan.FromMinutes(10));
        _loggerService.Info($"[GetOrderByIdAsync] Order {orderId} loaded from DB and cached.");
        return dto;
    }

<<<<<<< HEAD
            // 5. cập nhật cart hệ thống 

            await _cartItemService.UpdateCartAfterCheckoutAsync(userId, itemList);
            _loggerService.Info("[CheckoutCore] Đã xóa giỏ hàng hệ thống sau khi đặt hàng.");

=======
    /// <summary>
    ///     Lấy danh sách đơn hàng của user hiện tại.
    /// </summary>
    public async Task<List<OrderDto>> GetMyOrdersAsync()
    {
        var userId = _claimsService.CurrentUserId;
        var cacheKey = $"order:user:{userId}:all";
        var cached = await _cacheService.GetAsync<List<OrderDto>>(cacheKey);
        if (cached != null)
        {
            _loggerService.Info("[GetMyOrdersAsync] Cache hit for user orders.");
            return cached;
        }
>>>>>>> 13e00196

        var orders = await _unitOfWork.Orders.GetQueryable()
            .Where(o => o.UserId == userId && !o.IsDeleted)
            .Include(o => o.OrderDetails)
            .ThenInclude(od => od.Product)
            .Include(o => o.OrderDetails)
            .ThenInclude(od => od.BlindBox)
            .Include(o => o.ShippingAddress)
            .OrderByDescending(o => o.PlacedAt)
            .ToListAsync();

        var dtos = orders.Select(ToOrderDto).ToList();

        await _cacheService.SetAsync(cacheKey, dtos, TimeSpan.FromMinutes(10));
        _loggerService.Info("[GetMyOrdersAsync] User orders loaded from DB and cached.");
        return dtos;
    }

    /// <summary>
    ///     Hủy đơn hàng (chỉ khi trạng thái cho phép), trả lại tồn kho.
    /// </summary>
    public async Task CancelOrderAsync(Guid orderId)
    {
        var userId = _claimsService.CurrentUserId;
        var order = await _unitOfWork.Orders.GetByIdAsync(orderId, o => o.OrderDetails);
        if (order == null || order.IsDeleted || order.UserId != userId)
        {
            _loggerService.Warn($"[CancelOrderAsync] Đơn hàng {orderId} không tồn tại hoặc không thuộc user.");
            throw ErrorHelper.NotFound("Đơn hàng không tồn tại.");
        }

        if (order.Status != OrderStatus.PENDING.ToString())
        {
            _loggerService.Warn($"[CancelOrderAsync] Đơn hàng {orderId} không ở trạng thái PENDING.");
            throw ErrorHelper.BadRequest("Chỉ có thể hủy đơn hàng ở trạng thái chờ xử lý.");
        }

        order.Status = OrderStatus.CANCELLED.ToString();
        order.UpdatedAt = DateTime.UtcNow;

        // Trả lại tồn kho nếu là product hoặc blindbox
        foreach (var od in order.OrderDetails)
        {
            if (od.ProductId.HasValue)
            {
                var product = await _unitOfWork.Products.GetByIdAsync(od.ProductId.Value);
                product.Stock += od.Quantity;
                await _unitOfWork.Products.Update(product);
            }
<<<<<<< HEAD

            var order = await _unitOfWork.Orders.GetQueryable()
                .Where(o => o.Id == orderId && o.UserId == userId && !o.IsDeleted)
                .Include(o => o.OrderDetails)
                    .ThenInclude(od => od.Product)
                .Include(o => o.OrderDetails)
                    .ThenInclude(od => od.BlindBox)
                 .Include(o => o.ShippingAddress)
                .Include(o => o.Payment)
                    .ThenInclude(p => p.Transactions)
                .OrderByDescending(o => o.PlacedAt)
                .FirstOrDefaultAsync();

            if (order == null)
=======
            else if (od.BlindBoxId.HasValue)
>>>>>>> 13e00196
            {
                var blindBox = await _unitOfWork.BlindBoxes.GetByIdAsync(od.BlindBoxId.Value);
                blindBox.TotalQuantity += od.Quantity;
                await _unitOfWork.BlindBoxes.Update(blindBox);
            }

<<<<<<< HEAD
            var dto = OrderDtoMapper.ToOrderDto(order);
=======
            od.Status = OrderDetailStatus.CANCELLED.ToString();
        }

        await _unitOfWork.Orders.Update(order);
        await _unitOfWork.SaveChangesAsync();

        // Xóa cache liên quan
        await _cacheService.RemoveByPatternAsync($"order:user:{userId}:*");
        _loggerService.Info($"[CancelOrderAsync] Đã xóa cache order:user:{userId}:* sau khi hủy đơn hàng.");

        _loggerService.Success($"[CancelOrderAsync] Đã hủy đơn hàng {orderId}.");
    }
>>>>>>> 13e00196

    /// <summary>
    ///     Xóa mềm đơn hàng (chỉ cho phép user xóa đơn của mình).
    /// </summary>
    public async Task DeleteOrderAsync(Guid orderId)
    {
        var userId = _claimsService.CurrentUserId;
        var order = await _unitOfWork.Orders.GetByIdAsync(orderId);
        if (order == null || order.IsDeleted || order.UserId != userId)
        {
            _loggerService.Warn($"[DeleteOrderAsync] Đơn hàng {orderId} không tồn tại hoặc không thuộc user.");
            throw ErrorHelper.NotFound("Đơn hàng không tồn tại.");
        }

        order.IsDeleted = true;
        order.DeletedAt = DateTime.UtcNow;
        await _unitOfWork.Orders.Update(order);
        await _unitOfWork.SaveChangesAsync();

        // Xóa cache liên quan
        await _cacheService.RemoveByPatternAsync($"order:user:{userId}:*");
        _loggerService.Info($"[DeleteOrderAsync] Đã xóa cache order:user:{userId}:* sau khi xóa đơn hàng.");

        _loggerService.Success($"[DeleteOrderAsync] Đã xóa đơn hàng {orderId}.");
    }

    /// <summary>
    ///     Logic nghiệp vụ đặt hàng dùng chung cho mọi loại cart.
    ///     Không tạo thêm DTO mới, chỉ dùng struct nội bộ.
    /// </summary>
    private async Task<string> CheckoutCore(
        IEnumerable<CheckoutItem> items,
        Guid? shippingAddressId,
        bool clearCart)
    {
        var userId = _claimsService.CurrentUserId;
        var itemList = items.ToList();
        if (!itemList.Any())
        {
<<<<<<< HEAD
            var userId = _claimsService.CurrentUserId;

            var orders = await _unitOfWork.Orders.GetQueryable().AsNoTracking()
                .Where(o => o.UserId == userId && !o.IsDeleted)
                .Include(o => o.OrderDetails)
                    .ThenInclude(od => od.Product)
                .Include(o => o.OrderDetails)
                    .ThenInclude(od => od.BlindBox)
                .Include(o => o.ShippingAddress)
                .Include(o => o.Payment)
                    .ThenInclude(p => p.Transactions)
                .OrderByDescending(o => o.PlacedAt)
                .ToListAsync();

            var dtos = orders.Select(OrderDtoMapper.ToOrderDto).ToList();

            _loggerService.Info("[GetMyOrdersAsync] User orders loaded from DB.");
            return dtos;
        }
=======
            _loggerService.Warn("[CheckoutCore] Giỏ hàng trống hoặc không hợp lệ.");
            throw ErrorHelper.BadRequest("Giỏ hàng trống hoặc không hợp lệ.");
        }

        // 1. Kiểm tra tồn kho & trạng thái sản phẩm/blindbox
        foreach (var item in itemList)
            if (item.ProductId.HasValue)
            {
                var product = await _unitOfWork.Products.GetByIdAsync(item.ProductId.Value);
                if (product == null || product.IsDeleted)
                    throw ErrorHelper.NotFound($"Sản phẩm {item.ProductName} không tồn tại.");
                if (product.Stock < item.Quantity)
                    throw ErrorHelper.BadRequest($"Sản phẩm {item.ProductName} không đủ tồn kho.");
                if (product.Status != ProductStatus.Active)
                    throw ErrorHelper.BadRequest($"Sản phẩm {item.ProductName} không còn bán.");
            }
            else if (item.BlindBoxId.HasValue)
            {
                var blindBox = await _unitOfWork.BlindBoxes.GetByIdAsync(item.BlindBoxId.Value);
                if (blindBox == null || blindBox.IsDeleted)
                    throw ErrorHelper.NotFound($"Blind box {item.BlindBoxName} không tồn tại.");
                if (blindBox.Status != BlindBoxStatus.Approved)
                    throw ErrorHelper.BadRequest($"Blind box {item.BlindBoxName} chưa được duyệt.");
                if (blindBox.TotalQuantity < item.Quantity)
                    throw ErrorHelper.BadRequest($"Blind box {item.BlindBoxName} không đủ số lượng.");
            }

        // 2. Tính tổng tiền
        var totalPrice = itemList.Sum(i => i.TotalPrice);
>>>>>>> 13e00196

        // 3. Tạo order
        var order = new Order
        {
            UserId = userId,
            Status = OrderStatus.PENDING.ToString(),
            TotalAmount = totalPrice,
            PlacedAt = DateTime.UtcNow,
            CreatedAt = DateTime.UtcNow,
            ShippingAddressId = shippingAddressId,
            OrderDetails = new List<OrderDetail>()
        };

        // 4. Tạo order details & trừ tồn kho
        foreach (var item in itemList)
        {
            var orderDetail = new OrderDetail
            {
                Id = Guid.NewGuid(),
                OrderId = order.Id,
                ProductId = item.ProductId,
                BlindBoxId = item.BlindBoxId,
                Quantity = item.Quantity,
                UnitPrice = item.UnitPrice,
                TotalPrice = item.TotalPrice,
                Status = OrderDetailStatus.PENDING.ToString(),
                CreatedAt = DateTime.UtcNow
            };
            order.OrderDetails.Add(orderDetail);

            if (item.ProductId.HasValue)
            {
                var product = await _unitOfWork.Products.GetByIdAsync(item.ProductId.Value);
                product.Stock -= item.Quantity;
                await _unitOfWork.Products.Update(product);
            }
            else if (item.BlindBoxId.HasValue)
            {
                var blindBox = await _unitOfWork.BlindBoxes.GetByIdAsync(item.BlindBoxId.Value);
                blindBox.TotalQuantity -= item.Quantity;
                await _unitOfWork.BlindBoxes.Update(blindBox);
            }
        }

        await _unitOfWork.Orders.AddAsync(order);
        await _unitOfWork.SaveChangesAsync();

        // 5. Xóa cart hệ thống nếu cần
        if (clearCart)
        {
            await _cartItemService.ClearCartAsync();
            _loggerService.Info("[CheckoutCore] Đã xóa giỏ hàng hệ thống sau khi đặt hàng.");
        }

        // 6. Xóa cache liên quan
        await _cacheService.RemoveByPatternAsync($"order:user:{userId}:*");
        _loggerService.Info($"[CheckoutCore] Đã xóa cache order:user:{userId}:* sau khi đặt hàng.");

        _loggerService.Success($"[CheckoutCore] Đặt hàng thành công cho user {userId}.");

        // 7. Gọi StripeService để lấy link thanh toán cho order vừa tạo
        return await _stripeService.CreateCheckoutSession(order.Id);
    }

<<<<<<< HEAD


        /// <summary>
        /// Struct nội bộ dùng chung cho logic checkout, không public ra ngoài.
        /// </summary>
        public struct CheckoutItem
        {
            public Guid? ProductId { get; set; }
            public string? ProductName { get; set; }
            public Guid? BlindBoxId { get; set; }
            public string? BlindBoxName { get; set; }
            public int Quantity { get; set; }
            public decimal UnitPrice { get; set; }
            public decimal TotalPrice { get; set; }
        }
=======
    /// <summary>
    ///     Mapping Order entity sang DTO.
    /// </summary>
    private static OrderDto ToOrderDto(Order order)
    {
        return new OrderDto
        {
            Id = order.Id,
            Status = order.Status,
            TotalAmount = order.TotalAmount,
            PlacedAt = order.PlacedAt,
            CompletedAt = order.CompletedAt,
            ShippingAddress = order.ShippingAddress != null
                ? new OrderAddressDto
                {
                    Id = order.ShippingAddress.Id,
                    FullName = order.ShippingAddress.FullName,
                    Phone = order.ShippingAddress.Phone,
                    AddressLine1 = order.ShippingAddress.AddressLine1,
                    AddressLine2 = order.ShippingAddress.AddressLine2,
                    City = order.ShippingAddress.City,
                    Province = order.ShippingAddress.Province,
                    PostalCode = order.ShippingAddress.PostalCode,
                    Country = order.ShippingAddress.Country
                }
                : null,
            Details = order.OrderDetails?.Select(od => new OrderDetailDto
            {
                Id = od.Id,
                ProductId = od.ProductId,
                ProductName = od.Product?.Name,
                ProductImages = od.Product?.ImageUrls,
                BlindBoxId = od.BlindBoxId,
                BlindBoxName = od.BlindBox?.Name,
                BlindBoxImage = od.BlindBox?.ImageUrl,
                Quantity = od.Quantity,
                UnitPrice = od.UnitPrice,
                TotalPrice = od.TotalPrice,
                Status = od.Status,
                ShippedAt = od.ShippedAt,
                ReceivedAt = od.ReceivedAt
            }).ToList() ?? new List<OrderDetailDto>()
        };
    }

    /// <summary>
    ///     Struct nội bộ dùng chung cho logic checkout, không public ra ngoài.
    /// </summary>
    private struct CheckoutItem
    {
        public Guid? ProductId { get; set; }
        public string? ProductName { get; set; }
        public Guid? BlindBoxId { get; set; }
        public string? BlindBoxName { get; set; }
        public int Quantity { get; set; }
        public decimal UnitPrice { get; set; }
        public decimal TotalPrice { get; set; }
>>>>>>> 13e00196
    }
}<|MERGE_RESOLUTION|>--- conflicted
+++ resolved
@@ -46,23 +46,14 @@
         _stripeService = stripeService;
     }
 
-    /// <summary>
-    ///     Đặt hàng (checkout) từ giỏ hàng hệ thống, trả về link thanh toán Stripe.
-    /// </summary>
-    public async Task<string> CheckoutAsync(CreateOrderDto dto)
-    {
-        var cart = await _cartItemService.GetCurrentUserCartAsync();
-        if (cart.Items == null || !cart.Items.Any())
-        {
-            _loggerService.Warn("[CheckoutAsync] Giỏ hàng trống.");
-            throw ErrorHelper.BadRequest("Giỏ hàng trống.");
-        }
-
-        _loggerService.Info("[CheckoutAsync] Bắt đầu xử lý checkout từ cart hệ thống.");
-        return await CheckoutCore(
-            cart.Items.Select(i => new CheckoutItem
-            {
-<<<<<<< HEAD
+        /// <summary>
+        /// Đặt hàng (checkout) từ giỏ hàng hệ thống, trả về link thanh toán Stripe.
+        /// </summary>
+        public async Task<string> CheckoutAsync(CreateOrderDto dto)
+        {
+            var cart = await _cartItemService.GetCurrentUserCartAsync();
+            if (cart.Items == null || !cart.Items.Any())
+            {
                 _loggerService.Warn("[CheckoutAsync] Giỏ hàng trống.");
                 throw ErrorHelper.BadRequest("Giỏ hàng trống.");
             }
@@ -81,29 +72,12 @@
                 dto.ShippingAddressId
             );
         }
-=======
-                ProductId = i.ProductId,
-                ProductName = i.ProductName,
-                BlindBoxId = i.BlindBoxId,
-                BlindBoxName = i.BlindBoxName,
-                Quantity = i.Quantity,
-                UnitPrice = i.UnitPrice,
-                TotalPrice = i.TotalPrice
-            }),
-            dto.ShippingAddressId,
-            true
-        );
-    }
->>>>>>> 13e00196
-
-    /// <summary>
-    ///     Đặt hàng (checkout) từ cart truyền lên từ client, trả về link thanh toán Stripe.
-    /// </summary>
-    public async Task<string> CheckoutFromClientCartAsync(DirectCartCheckoutDto cartDto)
-    {
-        if (cartDto == null || cartDto.Items == null || !cartDto.Items.Any())
-        {
-<<<<<<< HEAD
+
+        /// <summary>
+        /// Đặt hàng (checkout) từ cart truyền lên từ client, trả về link thanh toán Stripe.
+        /// </summary>
+        public async Task<string> CheckoutFromClientCartAsync(DirectCartCheckoutDto cartDto)
+        {
             if (cartDto == null || cartDto.Items == null || !cartDto.Items.Any())
             {
                 _loggerService.Warn("[CheckoutFromClientCartAsync] Cart truyền lên không hợp lệ hoặc trống.");
@@ -136,30 +110,11 @@
             var userId = _claimsService.CurrentUserId;
             var itemList = items.ToList();
             if (!itemList.Any())
-=======
-            _loggerService.Warn("[CheckoutFromClientCartAsync] Cart truyền lên không hợp lệ hoặc trống.");
-            throw ErrorHelper.BadRequest("Cart truyền lên không hợp lệ hoặc trống.");
-        }
-
-        _loggerService.Info("[CheckoutFromClientCartAsync] Bắt đầu xử lý checkout từ cart FE.");
-        return await CheckoutCore(
-            cartDto.Items.Select(i => new CheckoutItem
->>>>>>> 13e00196
-            {
-                ProductId = i.ProductId,
-                ProductName = i.ProductName,
-                BlindBoxId = i.BlindBoxId,
-                BlindBoxName = i.BlindBoxName,
-                Quantity = i.Quantity,
-                UnitPrice = i.UnitPrice,
-                TotalPrice = i.TotalPrice
-            }),
-            cartDto.ShippingAddressId,
-            false
-        );
-    }
-
-<<<<<<< HEAD
+            {
+                _loggerService.Warn("[CheckoutCore] Giỏ hàng trống hoặc không hợp lệ.");
+                throw ErrorHelper.BadRequest("Giỏ hàng trống hoặc không hợp lệ.");
+            }
+
             // 1. Kiểm tra shipping address nếu có
             Address? shippingAddress = null;
             if (shippingAddressId.HasValue)
@@ -196,115 +151,85 @@
                         throw ErrorHelper.BadRequest($"Blind box {item.BlindBoxName} không đủ số lượng.");
                 }
             }
-=======
-    /// <summary>
-    ///     Lấy chi tiết đơn hàng của user hiện tại.
-    /// </summary>
-    public async Task<OrderDto> GetOrderByIdAsync(Guid orderId)
-    {
-        var userId = _claimsService.CurrentUserId;
-        var cacheKey = $"order:user:{userId}:order:{orderId}";
-        var cached = await _cacheService.GetAsync<OrderDto>(cacheKey);
-        if (cached != null)
-        {
-            _loggerService.Info($"[GetOrderByIdAsync] Cache hit for order {orderId}");
-            return cached;
-        }
->>>>>>> 13e00196
-
-        var order = await _unitOfWork.Orders.GetQueryable()
-            .Where(o => o.Id == orderId && o.UserId == userId && !o.IsDeleted)
-            .Include(o => o.OrderDetails)
-            .ThenInclude(od => od.Product)
-            .Include(o => o.OrderDetails)
-            .ThenInclude(od => od.BlindBox)
-            .Include(o => o.ShippingAddress)
-            .FirstOrDefaultAsync();
-
-        if (order == null)
-        {
-            _loggerService.Warn($"[GetOrderByIdAsync] Đơn hàng {orderId} không tồn tại.");
-            throw ErrorHelper.NotFound("Đơn hàng không tồn tại.");
-        }
-
-        var dto = ToOrderDto(order);
-
-        await _cacheService.SetAsync(cacheKey, dto, TimeSpan.FromMinutes(10));
-        _loggerService.Info($"[GetOrderByIdAsync] Order {orderId} loaded from DB and cached.");
-        return dto;
-    }
-
-<<<<<<< HEAD
+
+            // 2. Tính tổng tiền
+            decimal totalPrice = itemList.Sum(i => i.TotalPrice);
+
+            // 3. Tạo order
+            var order = new Order
+            {
+                UserId = userId,
+                Status = OrderStatus.PENDING.ToString(),
+                TotalAmount = totalPrice,
+                PlacedAt = DateTime.UtcNow,
+                CreatedAt = DateTime.UtcNow,
+                ShippingAddressId = shippingAddressId,
+                OrderDetails = new List<OrderDetail>()
+            };
+
+            // 4. Tạo order details & trừ tồn kho
+            foreach (var item in itemList)
+            {
+                var orderDetail = new OrderDetail
+                {
+                    Id = Guid.NewGuid(),
+                    OrderId = order.Id,
+                    ProductId = item.ProductId,
+                    BlindBoxId = item.BlindBoxId,
+                    Quantity = item.Quantity,
+                    UnitPrice = item.UnitPrice,
+                    TotalPrice = item.TotalPrice,
+                    Status = OrderDetailStatus.PENDING.ToString(),
+                    CreatedAt = DateTime.UtcNow
+                };
+                order.OrderDetails.Add(orderDetail);
+
+                if (item.ProductId.HasValue)
+                {
+                    var product = await _unitOfWork.Products.GetByIdAsync(item.ProductId.Value);
+                    product.Stock -= item.Quantity;
+                    await _unitOfWork.Products.Update(product);
+                }
+                else if (item.BlindBoxId.HasValue)
+                {
+                    var blindBox = await _unitOfWork.BlindBoxes.GetByIdAsync(item.BlindBoxId.Value);
+                    blindBox.TotalQuantity -= item.Quantity;
+                    await _unitOfWork.BlindBoxes.Update(blindBox);
+                }
+            }
+
+            await _unitOfWork.Orders.AddAsync(order);
+            await _unitOfWork.SaveChangesAsync();
+
             // 5. cập nhật cart hệ thống 
 
             await _cartItemService.UpdateCartAfterCheckoutAsync(userId, itemList);
             _loggerService.Info("[CheckoutCore] Đã xóa giỏ hàng hệ thống sau khi đặt hàng.");
 
-=======
-    /// <summary>
-    ///     Lấy danh sách đơn hàng của user hiện tại.
-    /// </summary>
-    public async Task<List<OrderDto>> GetMyOrdersAsync()
-    {
-        var userId = _claimsService.CurrentUserId;
-        var cacheKey = $"order:user:{userId}:all";
-        var cached = await _cacheService.GetAsync<List<OrderDto>>(cacheKey);
-        if (cached != null)
-        {
-            _loggerService.Info("[GetMyOrdersAsync] Cache hit for user orders.");
-            return cached;
-        }
->>>>>>> 13e00196
-
-        var orders = await _unitOfWork.Orders.GetQueryable()
-            .Where(o => o.UserId == userId && !o.IsDeleted)
-            .Include(o => o.OrderDetails)
-            .ThenInclude(od => od.Product)
-            .Include(o => o.OrderDetails)
-            .ThenInclude(od => od.BlindBox)
-            .Include(o => o.ShippingAddress)
-            .OrderByDescending(o => o.PlacedAt)
-            .ToListAsync();
-
-        var dtos = orders.Select(ToOrderDto).ToList();
-
-        await _cacheService.SetAsync(cacheKey, dtos, TimeSpan.FromMinutes(10));
-        _loggerService.Info("[GetMyOrdersAsync] User orders loaded from DB and cached.");
-        return dtos;
-    }
-
-    /// <summary>
-    ///     Hủy đơn hàng (chỉ khi trạng thái cho phép), trả lại tồn kho.
-    /// </summary>
-    public async Task CancelOrderAsync(Guid orderId)
-    {
-        var userId = _claimsService.CurrentUserId;
-        var order = await _unitOfWork.Orders.GetByIdAsync(orderId, o => o.OrderDetails);
-        if (order == null || order.IsDeleted || order.UserId != userId)
-        {
-            _loggerService.Warn($"[CancelOrderAsync] Đơn hàng {orderId} không tồn tại hoặc không thuộc user.");
-            throw ErrorHelper.NotFound("Đơn hàng không tồn tại.");
-        }
-
-        if (order.Status != OrderStatus.PENDING.ToString())
-        {
-            _loggerService.Warn($"[CancelOrderAsync] Đơn hàng {orderId} không ở trạng thái PENDING.");
-            throw ErrorHelper.BadRequest("Chỉ có thể hủy đơn hàng ở trạng thái chờ xử lý.");
-        }
-
-        order.Status = OrderStatus.CANCELLED.ToString();
-        order.UpdatedAt = DateTime.UtcNow;
-
-        // Trả lại tồn kho nếu là product hoặc blindbox
-        foreach (var od in order.OrderDetails)
-        {
-            if (od.ProductId.HasValue)
-            {
-                var product = await _unitOfWork.Products.GetByIdAsync(od.ProductId.Value);
-                product.Stock += od.Quantity;
-                await _unitOfWork.Products.Update(product);
-            }
-<<<<<<< HEAD
+
+            // 6. Xóa cache liên quan
+            await _cacheService.RemoveByPatternAsync($"order:user:{userId}:*");
+            _loggerService.Info($"[CheckoutCore] Đã xóa cache order:user:{userId}:* sau khi đặt hàng.");
+
+            _loggerService.Success($"[CheckoutCore] Đặt hàng thành công cho user {userId}.");
+
+            // 7. Gọi StripeService để lấy link thanh toán cho order vừa tạo
+            return await _stripeService.CreateCheckoutSession(order.Id, false);
+        }
+
+        /// <summary>
+        /// Lấy chi tiết đơn hàng của user hiện tại.
+        /// </summary>
+        public async Task<OrderDto> GetOrderByIdAsync(Guid orderId)
+        {
+            var userId = _claimsService.CurrentUserId;
+            var cacheKey = $"order:user:{userId}:order:{orderId}";
+            var cached = await _cacheService.GetAsync<OrderDto>(cacheKey);
+            if (cached != null)
+            {
+                _loggerService.Info($"[GetOrderByIdAsync] Cache hit for order {orderId}");
+                return cached;
+            }
 
             var order = await _unitOfWork.Orders.GetQueryable()
                 .Where(o => o.Id == orderId && o.UserId == userId && !o.IsDeleted)
@@ -318,72 +243,24 @@
                 .OrderByDescending(o => o.PlacedAt)
                 .FirstOrDefaultAsync();
 
-            if (order == null)
-=======
-            else if (od.BlindBoxId.HasValue)
->>>>>>> 13e00196
-            {
-                var blindBox = await _unitOfWork.BlindBoxes.GetByIdAsync(od.BlindBoxId.Value);
-                blindBox.TotalQuantity += od.Quantity;
-                await _unitOfWork.BlindBoxes.Update(blindBox);
-            }
-
-<<<<<<< HEAD
+        if (order == null)
+        {
+            _loggerService.Warn($"[GetOrderByIdAsync] Đơn hàng {orderId} không tồn tại.");
+            throw ErrorHelper.NotFound("Đơn hàng không tồn tại.");
+        }
+
             var dto = OrderDtoMapper.ToOrderDto(order);
-=======
-            od.Status = OrderDetailStatus.CANCELLED.ToString();
-        }
-
-        await _unitOfWork.Orders.Update(order);
-        await _unitOfWork.SaveChangesAsync();
-
-        // Xóa cache liên quan
-        await _cacheService.RemoveByPatternAsync($"order:user:{userId}:*");
-        _loggerService.Info($"[CancelOrderAsync] Đã xóa cache order:user:{userId}:* sau khi hủy đơn hàng.");
-
-        _loggerService.Success($"[CancelOrderAsync] Đã hủy đơn hàng {orderId}.");
-    }
->>>>>>> 13e00196
-
-    /// <summary>
-    ///     Xóa mềm đơn hàng (chỉ cho phép user xóa đơn của mình).
-    /// </summary>
-    public async Task DeleteOrderAsync(Guid orderId)
-    {
-        var userId = _claimsService.CurrentUserId;
-        var order = await _unitOfWork.Orders.GetByIdAsync(orderId);
-        if (order == null || order.IsDeleted || order.UserId != userId)
-        {
-            _loggerService.Warn($"[DeleteOrderAsync] Đơn hàng {orderId} không tồn tại hoặc không thuộc user.");
-            throw ErrorHelper.NotFound("Đơn hàng không tồn tại.");
-        }
-
-        order.IsDeleted = true;
-        order.DeletedAt = DateTime.UtcNow;
-        await _unitOfWork.Orders.Update(order);
-        await _unitOfWork.SaveChangesAsync();
-
-        // Xóa cache liên quan
-        await _cacheService.RemoveByPatternAsync($"order:user:{userId}:*");
-        _loggerService.Info($"[DeleteOrderAsync] Đã xóa cache order:user:{userId}:* sau khi xóa đơn hàng.");
-
-        _loggerService.Success($"[DeleteOrderAsync] Đã xóa đơn hàng {orderId}.");
-    }
-
-    /// <summary>
-    ///     Logic nghiệp vụ đặt hàng dùng chung cho mọi loại cart.
-    ///     Không tạo thêm DTO mới, chỉ dùng struct nội bộ.
-    /// </summary>
-    private async Task<string> CheckoutCore(
-        IEnumerable<CheckoutItem> items,
-        Guid? shippingAddressId,
-        bool clearCart)
-    {
-        var userId = _claimsService.CurrentUserId;
-        var itemList = items.ToList();
-        if (!itemList.Any())
-        {
-<<<<<<< HEAD
+
+        await _cacheService.SetAsync(cacheKey, dto, TimeSpan.FromMinutes(10));
+        _loggerService.Info($"[GetOrderByIdAsync] Order {orderId} loaded from DB and cached.");
+        return dto;
+    }
+
+        /// <summary>
+        /// Lấy danh sách đơn hàng của user hiện tại.
+        /// </summary>
+        public async Task<List<OrderDto>> GetMyOrdersAsync()
+        {
             var userId = _claimsService.CurrentUserId;
 
             var orders = await _unitOfWork.Orders.GetQueryable().AsNoTracking()
@@ -403,102 +280,83 @@
             _loggerService.Info("[GetMyOrdersAsync] User orders loaded from DB.");
             return dtos;
         }
-=======
-            _loggerService.Warn("[CheckoutCore] Giỏ hàng trống hoặc không hợp lệ.");
-            throw ErrorHelper.BadRequest("Giỏ hàng trống hoặc không hợp lệ.");
-        }
-
-        // 1. Kiểm tra tồn kho & trạng thái sản phẩm/blindbox
-        foreach (var item in itemList)
-            if (item.ProductId.HasValue)
-            {
-                var product = await _unitOfWork.Products.GetByIdAsync(item.ProductId.Value);
-                if (product == null || product.IsDeleted)
-                    throw ErrorHelper.NotFound($"Sản phẩm {item.ProductName} không tồn tại.");
-                if (product.Stock < item.Quantity)
-                    throw ErrorHelper.BadRequest($"Sản phẩm {item.ProductName} không đủ tồn kho.");
-                if (product.Status != ProductStatus.Active)
-                    throw ErrorHelper.BadRequest($"Sản phẩm {item.ProductName} không còn bán.");
-            }
-            else if (item.BlindBoxId.HasValue)
-            {
-                var blindBox = await _unitOfWork.BlindBoxes.GetByIdAsync(item.BlindBoxId.Value);
-                if (blindBox == null || blindBox.IsDeleted)
-                    throw ErrorHelper.NotFound($"Blind box {item.BlindBoxName} không tồn tại.");
-                if (blindBox.Status != BlindBoxStatus.Approved)
-                    throw ErrorHelper.BadRequest($"Blind box {item.BlindBoxName} chưa được duyệt.");
-                if (blindBox.TotalQuantity < item.Quantity)
-                    throw ErrorHelper.BadRequest($"Blind box {item.BlindBoxName} không đủ số lượng.");
-            }
-
-        // 2. Tính tổng tiền
-        var totalPrice = itemList.Sum(i => i.TotalPrice);
->>>>>>> 13e00196
-
-        // 3. Tạo order
-        var order = new Order
-        {
-            UserId = userId,
-            Status = OrderStatus.PENDING.ToString(),
-            TotalAmount = totalPrice,
-            PlacedAt = DateTime.UtcNow,
-            CreatedAt = DateTime.UtcNow,
-            ShippingAddressId = shippingAddressId,
-            OrderDetails = new List<OrderDetail>()
-        };
-
-        // 4. Tạo order details & trừ tồn kho
-        foreach (var item in itemList)
-        {
-            var orderDetail = new OrderDetail
-            {
-                Id = Guid.NewGuid(),
-                OrderId = order.Id,
-                ProductId = item.ProductId,
-                BlindBoxId = item.BlindBoxId,
-                Quantity = item.Quantity,
-                UnitPrice = item.UnitPrice,
-                TotalPrice = item.TotalPrice,
-                Status = OrderDetailStatus.PENDING.ToString(),
-                CreatedAt = DateTime.UtcNow
-            };
-            order.OrderDetails.Add(orderDetail);
-
-            if (item.ProductId.HasValue)
-            {
-                var product = await _unitOfWork.Products.GetByIdAsync(item.ProductId.Value);
-                product.Stock -= item.Quantity;
+
+    /// <summary>
+    ///     Hủy đơn hàng (chỉ khi trạng thái cho phép), trả lại tồn kho.
+    /// </summary>
+    public async Task CancelOrderAsync(Guid orderId)
+    {
+        var userId = _claimsService.CurrentUserId;
+        var order = await _unitOfWork.Orders.GetByIdAsync(orderId, o => o.OrderDetails);
+        if (order == null || order.IsDeleted || order.UserId != userId)
+        {
+            _loggerService.Warn($"[CancelOrderAsync] Đơn hàng {orderId} không tồn tại hoặc không thuộc user.");
+            throw ErrorHelper.NotFound("Đơn hàng không tồn tại.");
+        }
+
+        if (order.Status != OrderStatus.PENDING.ToString())
+        {
+            _loggerService.Warn($"[CancelOrderAsync] Đơn hàng {orderId} không ở trạng thái PENDING.");
+            throw ErrorHelper.BadRequest("Chỉ có thể hủy đơn hàng ở trạng thái chờ xử lý.");
+        }
+
+        order.Status = OrderStatus.CANCELLED.ToString();
+        order.UpdatedAt = DateTime.UtcNow;
+
+        // Trả lại tồn kho nếu là product hoặc blindbox
+        foreach (var od in order.OrderDetails)
+        {
+            if (od.ProductId.HasValue)
+            {
+                var product = await _unitOfWork.Products.GetByIdAsync(od.ProductId.Value);
+                product.Stock += od.Quantity;
                 await _unitOfWork.Products.Update(product);
             }
-            else if (item.BlindBoxId.HasValue)
-            {
-                var blindBox = await _unitOfWork.BlindBoxes.GetByIdAsync(item.BlindBoxId.Value);
-                blindBox.TotalQuantity -= item.Quantity;
+            else if (od.BlindBoxId.HasValue)
+            {
+                var blindBox = await _unitOfWork.BlindBoxes.GetByIdAsync(od.BlindBoxId.Value);
+                blindBox.TotalQuantity += od.Quantity;
                 await _unitOfWork.BlindBoxes.Update(blindBox);
             }
-        }
-
-        await _unitOfWork.Orders.AddAsync(order);
+
+            od.Status = OrderDetailStatus.CANCELLED.ToString();
+        }
+
+        await _unitOfWork.Orders.Update(order);
         await _unitOfWork.SaveChangesAsync();
 
-        // 5. Xóa cart hệ thống nếu cần
-        if (clearCart)
-        {
-            await _cartItemService.ClearCartAsync();
-            _loggerService.Info("[CheckoutCore] Đã xóa giỏ hàng hệ thống sau khi đặt hàng.");
-        }
-
-        // 6. Xóa cache liên quan
+        // Xóa cache liên quan
         await _cacheService.RemoveByPatternAsync($"order:user:{userId}:*");
-        _loggerService.Info($"[CheckoutCore] Đã xóa cache order:user:{userId}:* sau khi đặt hàng.");
-
-        _loggerService.Success($"[CheckoutCore] Đặt hàng thành công cho user {userId}.");
-
-        // 7. Gọi StripeService để lấy link thanh toán cho order vừa tạo
-        return await _stripeService.CreateCheckoutSession(order.Id);
-    }
-
-<<<<<<< HEAD
+        _loggerService.Info($"[CancelOrderAsync] Đã xóa cache order:user:{userId}:* sau khi hủy đơn hàng.");
+
+        _loggerService.Success($"[CancelOrderAsync] Đã hủy đơn hàng {orderId}.");
+    }
+
+    /// <summary>
+    ///     Xóa mềm đơn hàng (chỉ cho phép user xóa đơn của mình).
+    /// </summary>
+    public async Task DeleteOrderAsync(Guid orderId)
+    {
+        var userId = _claimsService.CurrentUserId;
+        var order = await _unitOfWork.Orders.GetByIdAsync(orderId);
+        if (order == null || order.IsDeleted || order.UserId != userId)
+        {
+            _loggerService.Warn($"[DeleteOrderAsync] Đơn hàng {orderId} không tồn tại hoặc không thuộc user.");
+            throw ErrorHelper.NotFound("Đơn hàng không tồn tại.");
+        }
+
+        order.IsDeleted = true;
+        order.DeletedAt = DateTime.UtcNow;
+        await _unitOfWork.Orders.Update(order);
+        await _unitOfWork.SaveChangesAsync();
+
+        // Xóa cache liên quan
+        await _cacheService.RemoveByPatternAsync($"order:user:{userId}:*");
+        _loggerService.Info($"[DeleteOrderAsync] Đã xóa cache order:user:{userId}:* sau khi xóa đơn hàng.");
+
+        _loggerService.Success($"[DeleteOrderAsync] Đã xóa đơn hàng {orderId}.");
+    }
+
 
 
         /// <summary>
@@ -514,64 +372,5 @@
             public decimal UnitPrice { get; set; }
             public decimal TotalPrice { get; set; }
         }
-=======
-    /// <summary>
-    ///     Mapping Order entity sang DTO.
-    /// </summary>
-    private static OrderDto ToOrderDto(Order order)
-    {
-        return new OrderDto
-        {
-            Id = order.Id,
-            Status = order.Status,
-            TotalAmount = order.TotalAmount,
-            PlacedAt = order.PlacedAt,
-            CompletedAt = order.CompletedAt,
-            ShippingAddress = order.ShippingAddress != null
-                ? new OrderAddressDto
-                {
-                    Id = order.ShippingAddress.Id,
-                    FullName = order.ShippingAddress.FullName,
-                    Phone = order.ShippingAddress.Phone,
-                    AddressLine1 = order.ShippingAddress.AddressLine1,
-                    AddressLine2 = order.ShippingAddress.AddressLine2,
-                    City = order.ShippingAddress.City,
-                    Province = order.ShippingAddress.Province,
-                    PostalCode = order.ShippingAddress.PostalCode,
-                    Country = order.ShippingAddress.Country
-                }
-                : null,
-            Details = order.OrderDetails?.Select(od => new OrderDetailDto
-            {
-                Id = od.Id,
-                ProductId = od.ProductId,
-                ProductName = od.Product?.Name,
-                ProductImages = od.Product?.ImageUrls,
-                BlindBoxId = od.BlindBoxId,
-                BlindBoxName = od.BlindBox?.Name,
-                BlindBoxImage = od.BlindBox?.ImageUrl,
-                Quantity = od.Quantity,
-                UnitPrice = od.UnitPrice,
-                TotalPrice = od.TotalPrice,
-                Status = od.Status,
-                ShippedAt = od.ShippedAt,
-                ReceivedAt = od.ReceivedAt
-            }).ToList() ?? new List<OrderDetailDto>()
-        };
-    }
-
-    /// <summary>
-    ///     Struct nội bộ dùng chung cho logic checkout, không public ra ngoài.
-    /// </summary>
-    private struct CheckoutItem
-    {
-        public Guid? ProductId { get; set; }
-        public string? ProductName { get; set; }
-        public Guid? BlindBoxId { get; set; }
-        public string? BlindBoxName { get; set; }
-        public int Quantity { get; set; }
-        public decimal UnitPrice { get; set; }
-        public decimal TotalPrice { get; set; }
->>>>>>> 13e00196
     }
 }