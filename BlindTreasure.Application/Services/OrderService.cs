--- conflicted
+++ resolved
@@ -8,132 +8,8 @@
 using BlindTreasure.Infrastructure.Interfaces;
 using Microsoft.EntityFrameworkCore;
 
-namespace BlindTreasure.Application.Services;
-
-public class OrderService : IOrderService
+namespace BlindTreasure.Application.Services
 {
-<<<<<<< HEAD
-    private readonly ICacheService _cacheService;
-    private readonly ICartItemService _cartItemService;
-    private readonly IClaimsService _claimsService;
-    private readonly ILoggerService _loggerService;
-    private readonly IMapperService _mapper;
-    private readonly IProductService _productService;
-    private readonly IUnitOfWork _unitOfWork;
-
-    public OrderService(ICacheService cacheService, IClaimsService claimsService, ILoggerService loggerService,
-        IMapperService mapper, IProductService productService, IUnitOfWork unitOfWork, ICartItemService cartItemService)
-    {
-        _cacheService = cacheService;
-        _claimsService = claimsService;
-        _loggerService = loggerService;
-        _mapper = mapper;
-        _productService = productService;
-        _unitOfWork = unitOfWork;
-        _cartItemService = cartItemService;
-    }
-
-    /// <summary>
-    ///     Đặt hàng (checkout) từ giỏ hàng, tạo order và order details, kiểm tra tồn kho, trừ kho, xóa cart.
-    /// </summary>
-    public async Task<OrderDto> CheckoutAsync(CreateOrderDto dto)
-    {
-        try
-        {
-            var userId = _claimsService.CurrentUserId;
-            var cart = await _cartItemService.GetCurrentUserCartAsync();
-            if (cart.Items == null || !cart.Items.Any())
-                throw ErrorHelper.BadRequest("Giỏ hàng trống.");
-
-            //// Kiểm tra địa chỉ giao hàng
-            //Address? address = null;
-            //if (dto.ShippingAddressId != null)
-            //{
-            //    address = await _unitOfWork.Addresses.GetByIdAsync(dto.ShippingAddressId.Value);
-            //    if (address == null || address.UserId != userId)
-            //        throw ErrorHelper.BadRequest("Địa chỉ giao hàng không hợp lệ.");
-            //}
-
-            // Kiểm tra tồn kho và trạng thái sản phẩm/blindbox
-            foreach (var item in cart.Items)
-                if (item.ProductId.HasValue)
-                {
-                    var product = await _unitOfWork.Products.GetByIdAsync(item.ProductId.Value);
-                    if (product == null || product.IsDeleted)
-                        throw ErrorHelper.NotFound($"Sản phẩm {item.ProductName} không tồn tại.");
-                    if (product.Stock < item.Quantity)
-                        throw ErrorHelper.BadRequest($"Sản phẩm {item.ProductName} không đủ tồn kho.");
-                    if (product.Status != ProductStatus.Active)
-                        throw ErrorHelper.BadRequest($"Sản phẩm {item.ProductName} không còn bán.");
-                }
-                else if (item.BlindBoxId.HasValue)
-                {
-                    var blindBox = await _unitOfWork.BlindBoxes.GetByIdAsync(item.BlindBoxId.Value);
-                    if (blindBox == null || blindBox.IsDeleted)
-                        throw ErrorHelper.NotFound($"Blind box {item.BlindBoxName} không tồn tại.");
-                    if (blindBox.Status != BlindBoxStatus.Approved)
-                        throw ErrorHelper.BadRequest($"Blind box {item.BlindBoxName} chưa được duyệt.");
-                    if (blindBox.TotalQuantity < item.Quantity)
-                        throw ErrorHelper.BadRequest($"Blind box {item.BlindBoxName} không đủ số lượng.");
-                }
-
-            // Tạo order
-            var order = new Order
-            {
-                UserId = userId,
-                Status = OrderStatus.PENDING.ToString(),
-                TotalAmount = cart.TotalPrice,
-                PlacedAt = DateTime.UtcNow,
-                CreatedAt = DateTime.UtcNow,
-                ShippingAddressId = dto.ShippingAddressId,
-                OrderDetails = new List<OrderDetail>()
-            };
-
-            // Tạo order details và trừ tồn kho
-            foreach (var item in cart.Items)
-            {
-                var orderDetail = new OrderDetail
-                {
-                    Id = Guid.NewGuid(),
-                    OrderId = order.Id,
-                    ProductId = item.ProductId,
-                    BlindBoxId = item.BlindBoxId,
-                    Quantity = item.Quantity,
-                    UnitPrice = item.UnitPrice,
-                    TotalPrice = item.TotalPrice,
-                    Status = OrderDetailStatus.PENDING.ToString(),
-                    CreatedAt = DateTime.UtcNow
-                };
-                order.OrderDetails.Add(orderDetail);
-
-                // Trừ tồn kho nếu là product
-                if (item.ProductId.HasValue)
-                {
-                    var product = await _unitOfWork.Products.GetByIdAsync(item.ProductId.Value);
-                    product.Stock -= item.Quantity;
-                    await _unitOfWork.Products.Update(product);
-                }
-                // Trừ số lượng blindbox
-                else if (item.BlindBoxId.HasValue)
-                {
-                    var blindBox = await _unitOfWork.BlindBoxes.GetByIdAsync(item.BlindBoxId.Value);
-                    blindBox.TotalQuantity -= item.Quantity;
-                    await _unitOfWork.BlindBoxes.Update(blindBox);
-                }
-            }
-
-            await _unitOfWork.Orders.AddAsync(order);
-            await _unitOfWork.SaveChangesAsync();
-
-            // Xóa giỏ hàng sau khi đặt hàng thành công
-            await _cartItemService.ClearCartAsync();
-
-            // Xóa cache liên quan nếu có
-            await _cacheService.RemoveByPatternAsync($"order:user:{userId}:*");
-
-            _loggerService.Success($"[CheckoutAsync] Đặt hàng thành công cho user {userId}.");
-            return await GetOrderByIdAsync(order.Id);
-=======
     /// <summary>
     /// OrderService xử lý toàn bộ luồng đặt hàng, checkout, truy vấn đơn hàng.
     /// Đã refactor để loại bỏ duplicate code, tách logic nghiệp vụ dùng chung, tuân thủ SOLID.
@@ -330,21 +206,12 @@
 
             // 7. Gọi StripeService để lấy link thanh toán cho order vừa tạo
             return await _stripeService.CreateCheckoutSession(order.Id, false);
->>>>>>> 28107ade
-        }
-        catch (Exception ex)
-        {
-            _loggerService.Error($"[CheckoutAsync] {ex.Message}");
-            throw;
-        }
-    }
-
-    /// <summary>
-    ///     Lấy chi tiết đơn hàng của user hiện tại.
-    /// </summary>
-    public async Task<OrderDto> GetOrderByIdAsync(Guid orderId)
-    {
-        try
+        }
+
+        /// <summary>
+        /// Lấy chi tiết đơn hàng của user hiện tại.
+        /// </summary>
+        public async Task<OrderDto> GetOrderByIdAsync(Guid orderId)
         {
             var userId = _claimsService.CurrentUserId;
             var cacheKey = $"order:user:{userId}:order:{orderId}";
@@ -354,23 +221,6 @@
                 _loggerService.Info($"[GetOrderByIdAsync] Cache hit for order {orderId}");
                 return cached;
             }
-<<<<<<< HEAD
-
-            var order = await _unitOfWork.Orders.GetQueryable()
-                .Where(o => o.Id == orderId && o.UserId == userId && !o.IsDeleted)
-                .Include(o => o.OrderDetails)
-                .ThenInclude(od => od.Product)
-                .Include(o => o.OrderDetails)
-                .ThenInclude(od => od.BlindBox)
-                .Include(o => o.ShippingAddress)
-                .FirstOrDefaultAsync();
-
-            if (order == null)
-                throw ErrorHelper.NotFound("Đơn hàng không tồn tại.");
-
-            var dto = ToOrderDto(order);
-
-=======
 
             var order = await _unitOfWork.Orders.GetQueryable()
                 .Where(o => o.Id == orderId && o.UserId == userId && !o.IsDeleted)
@@ -389,34 +239,16 @@
 
             var dto = ToOrderDto(order);
 
->>>>>>> 28107ade
             await _cacheService.SetAsync(cacheKey, dto, TimeSpan.FromMinutes(10));
             _loggerService.Info($"[GetOrderByIdAsync] Order {orderId} loaded from DB and cached.");
             return dto;
         }
-<<<<<<< HEAD
-        catch (Exception ex)
-        {
-            _loggerService.Error($"[GetOrderByIdAsync] {ex.Message}");
-            throw;
-        }
-    }
-
-    // <summary>
-    /// Lấy danh sách đơn hàng của user hiện tại.
-    /// </summary>
-    public async Task<List<OrderDto>> GetMyOrdersAsync()
-    {
-        try
-        {
-=======
 
         /// <summary>
         /// Lấy danh sách đơn hàng của user hiện tại.
         /// </summary>
         public async Task<List<OrderDto>> GetMyOrdersAsync()
         {
->>>>>>> 28107ade
             var userId = _claimsService.CurrentUserId;
             var cacheKey = $"order:user:{userId}:all";
             var cached = await _cacheService.GetAsync<List<OrderDto>>(cacheKey);
@@ -429,15 +261,9 @@
             var orders = await _unitOfWork.Orders.GetQueryable()
                 .Where(o => o.UserId == userId && !o.IsDeleted)
                 .Include(o => o.OrderDetails)
-<<<<<<< HEAD
-                .ThenInclude(od => od.Product)
-                .Include(o => o.OrderDetails)
-                .ThenInclude(od => od.BlindBox)
-=======
                     .ThenInclude(od => od.Product)
                 .Include(o => o.OrderDetails)
                     .ThenInclude(od => od.BlindBox)
->>>>>>> 28107ade
                 .Include(o => o.ShippingAddress)
                 .OrderByDescending(o => o.PlacedAt)
                 .ToListAsync();
@@ -447,33 +273,16 @@
             await _cacheService.SetAsync(cacheKey, dtos, TimeSpan.FromMinutes(10));
             _loggerService.Info("[GetMyOrdersAsync] User orders loaded from DB and cached.");
             return dtos;
-<<<<<<< HEAD
-        }
-        catch (Exception ex)
-        {
-            _loggerService.Error($"[GetMyOrdersAsync] {ex.Message}");
-            throw;
-=======
->>>>>>> 28107ade
-        }
-    }
-
-    /// <summary>
-    ///     Hủy đơn hàng (chỉ khi trạng thái cho phép), trả lại tồn kho.
-    /// </summary>
-    public async Task CancelOrderAsync(Guid orderId)
-    {
-        try
+        }
+
+        /// <summary>
+        /// Hủy đơn hàng (chỉ khi trạng thái cho phép), trả lại tồn kho.
+        /// </summary>
+        public async Task CancelOrderAsync(Guid orderId)
         {
             var userId = _claimsService.CurrentUserId;
             var order = await _unitOfWork.Orders.GetByIdAsync(orderId, o => o.OrderDetails);
             if (order == null || order.IsDeleted || order.UserId != userId)
-<<<<<<< HEAD
-                throw ErrorHelper.NotFound("Đơn hàng không tồn tại.");
-
-            if (order.Status != OrderStatus.PENDING.ToString())
-                throw ErrorHelper.BadRequest("Chỉ có thể hủy đơn hàng ở trạng thái chờ xử lý.");
-=======
             {
                 _loggerService.Warn($"[CancelOrderAsync] Đơn hàng {orderId} không tồn tại hoặc không thuộc user.");
                 throw ErrorHelper.NotFound("Đơn hàng không tồn tại.");
@@ -484,7 +293,6 @@
                 _loggerService.Warn($"[CancelOrderAsync] Đơn hàng {orderId} không ở trạng thái PENDING.");
                 throw ErrorHelper.BadRequest("Chỉ có thể hủy đơn hàng ở trạng thái chờ xử lý.");
             }
->>>>>>> 28107ade
 
             order.Status = OrderStatus.CANCELLED.ToString();
             order.UpdatedAt = DateTime.UtcNow;
@@ -497,42 +305,16 @@
                     var product = await _unitOfWork.Products.GetByIdAsync(od.ProductId.Value);
                     product.Stock += od.Quantity;
                     await _unitOfWork.Products.Update(product);
-<<<<<<< HEAD
                 }
                 else if (od.BlindBoxId.HasValue)
                 {
                     var blindBox = await _unitOfWork.BlindBoxes.GetByIdAsync(od.BlindBoxId.Value);
                     blindBox.TotalQuantity += od.Quantity;
                     await _unitOfWork.BlindBoxes.Update(blindBox);
-=======
->>>>>>> 28107ade
-                }
-                else if (od.BlindBoxId.HasValue)
-                {
-                    var blindBox = await _unitOfWork.BlindBoxes.GetByIdAsync(od.BlindBoxId.Value);
-                    blindBox.TotalQuantity += od.Quantity;
-                    await _unitOfWork.BlindBoxes.Update(blindBox);
                 }
                 od.Status = OrderDetailStatus.CANCELLED.ToString();
             }
 
-<<<<<<< HEAD
-                od.Status = OrderDetailStatus.CANCELLED.ToString();
-            }
-
-            await _unitOfWork.Orders.Update(order);
-            await _unitOfWork.SaveChangesAsync();
-
-            // Xóa cache liên quan
-            await _cacheService.RemoveByPatternAsync($"order:user:{userId}:*");
-
-            _loggerService.Success($"[CancelOrderAsync] Đã hủy đơn hàng {orderId}.");
-        }
-        catch (Exception ex)
-        {
-            _loggerService.Error($"[CancelOrderAsync] {ex.Message}");
-            throw;
-=======
             await _unitOfWork.Orders.Update(order);
             await _unitOfWork.SaveChangesAsync();
 
@@ -541,28 +323,20 @@
             _loggerService.Info($"[CancelOrderAsync] Đã xóa cache order:user:{userId}:* sau khi hủy đơn hàng.");
 
             _loggerService.Success($"[CancelOrderAsync] Đã hủy đơn hàng {orderId}.");
->>>>>>> 28107ade
-        }
-    }
-
-    /// <summary>
-    ///     Xóa mềm đơn hàng (chỉ cho phép user xóa đơn của mình).
-    /// </summary>
-    public async Task DeleteOrderAsync(Guid orderId)
-    {
-        try
+        }
+
+        /// <summary>
+        /// Xóa mềm đơn hàng (chỉ cho phép user xóa đơn của mình).
+        /// </summary>
+        public async Task DeleteOrderAsync(Guid orderId)
         {
             var userId = _claimsService.CurrentUserId;
             var order = await _unitOfWork.Orders.GetByIdAsync(orderId);
             if (order == null || order.IsDeleted || order.UserId != userId)
-<<<<<<< HEAD
-                throw ErrorHelper.NotFound("Đơn hàng không tồn tại.");
-=======
             {
                 _loggerService.Warn($"[DeleteOrderAsync] Đơn hàng {orderId} không tồn tại hoặc không thuộc user.");
                 throw ErrorHelper.NotFound("Đơn hàng không tồn tại.");
             }
->>>>>>> 28107ade
 
             order.IsDeleted = true;
             order.DeletedAt = DateTime.UtcNow;
@@ -571,73 +345,39 @@
 
             // Xóa cache liên quan
             await _cacheService.RemoveByPatternAsync($"order:user:{userId}:*");
-<<<<<<< HEAD
-=======
             _loggerService.Info($"[DeleteOrderAsync] Đã xóa cache order:user:{userId}:* sau khi xóa đơn hàng.");
->>>>>>> 28107ade
 
             _loggerService.Success($"[DeleteOrderAsync] Đã xóa đơn hàng {orderId}.");
         }
-        catch (Exception ex)
-        {
-            _loggerService.Error($"[DeleteOrderAsync] {ex.Message}");
-            throw;
-        }
-    }
-
-<<<<<<< HEAD
-
-    /// <summary>
-    ///     Mapping Order entity sang DTO.
-    /// </summary>
-    private static OrderDto ToOrderDto(Order order)
-    {
-        return new OrderDto
-=======
+
         /// <summary>
         /// Mapping Order entity sang DTO.
         /// </summary>
         private static OrderDto ToOrderDto(Order order)
->>>>>>> 28107ade
-        {
-            Id = order.Id,
-            Status = order.Status,
-            TotalAmount = order.TotalAmount,
-            PlacedAt = order.PlacedAt,
-            CompletedAt = order.CompletedAt,
-            ShippingAddress = order.ShippingAddress != null
-                ? new OrderAddressDto
-                {
-<<<<<<< HEAD
-                    Id = order.ShippingAddress.Id,
-                    FullName = order.ShippingAddress.FullName,
-                    Phone = order.ShippingAddress.Phone,
-                    AddressLine1 = order.ShippingAddress.AddressLine1,
-                    AddressLine2 = order.ShippingAddress.AddressLine2,
-                    City = order.ShippingAddress.City,
-                    Province = order.ShippingAddress.Province,
-                    PostalCode = order.ShippingAddress.PostalCode,
-                    Country = order.ShippingAddress.Country
-                }
-                : null,
-            Details = order.OrderDetails?.Select(od => new OrderDetailDto
-            {
-                Id = od.Id,
-                ProductId = od.ProductId,
-                ProductName = od.Product?.Name,
-                ProductImages = od.Product?.ImageUrls,
-                BlindBoxId = od.BlindBoxId,
-                BlindBoxName = od.BlindBox?.Name,
-                BlindBoxImage = od.BlindBox?.ImageUrl,
-                Quantity = od.Quantity,
-                UnitPrice = od.UnitPrice,
-                TotalPrice = od.TotalPrice,
-                Status = od.Status,
-                ShippedAt = od.ShippedAt,
-                ReceivedAt = od.ReceivedAt
-            }).ToList() ?? new List<OrderDetailDto>()
-        };
-=======
+        {
+            return new OrderDto
+            {
+                Id = order.Id,
+                Status = order.Status,
+                TotalAmount = order.TotalAmount,
+                PlacedAt = order.PlacedAt,
+                CompletedAt = order.CompletedAt,
+                ShippingAddress = order.ShippingAddress != null
+                    ? new OrderAddressDto
+                    {
+                        Id = order.ShippingAddress.Id,
+                        FullName = order.ShippingAddress.FullName,
+                        Phone = order.ShippingAddress.Phone,
+                        AddressLine1 = order.ShippingAddress.AddressLine1,
+                        AddressLine2 = order.ShippingAddress.AddressLine2,
+                        City = order.ShippingAddress.City,
+                        Province = order.ShippingAddress.Province,
+                        PostalCode = order.ShippingAddress.PostalCode,
+                        Country = order.ShippingAddress.Country
+                    }
+                    : null,
+                Details = order.OrderDetails?.Select(od => new OrderDetailDto
+                {
                     Id = od.Id,
                     ProductId = od.ProductId,
                     ProductName = od.Product?.Name,
@@ -668,6 +408,5 @@
             public decimal UnitPrice { get; set; }
             public decimal TotalPrice { get; set; }
         }
->>>>>>> 28107ade
     }
 }