﻿using System.Text.RegularExpressions;
using BlindTreasure.Application.Interfaces;
using BlindTreasure.Application.Interfaces.Commons;
using BlindTreasure.Application.Utils;
using BlindTreasure.Domain.DTOs.Pagination;
using BlindTreasure.Domain.DTOs.PromotionDTOs;
using BlindTreasure.Domain.Entities;
using BlindTreasure.Domain.Enums;
using BlindTreasure.Infrastructure.Commons;
using BlindTreasure.Infrastructure.Interfaces;
using Microsoft.EntityFrameworkCore;

namespace BlindTreasure.Application.Services;

public class PromotionService : IPromotionService
{
    private readonly ICacheService _cacheService;
    private readonly IClaimsService _claimsService;
    private readonly IEmailService _emailService;
    private readonly ILoggerService _loggerService;
    private readonly IMapperService _mapperService;
    private readonly ISellerService _sellerService;
    private readonly IUnitOfWork _unitOfWork;
    private readonly IUserService _userService;

    public PromotionService(IUnitOfWork unitOfWork, ILoggerService loggerService, IMapperService mapperService,
        IClaimsService claimsService, IUserService userService, ISellerService sellerService,
        IEmailService emailService, ICacheService cacheService)
    {
        _unitOfWork = unitOfWork;
        _loggerService = loggerService;
        _mapperService = mapperService;
        _claimsService = claimsService;
        _userService = userService;
        _emailService = emailService;
        _cacheService = cacheService;
        _sellerService = sellerService;
    }

    public async Task<Pagination<PromotionDto>> GetPromotionsAsync(PromotionQueryParameter param)
    {
        // Base query - chỉ lấy promotions chưa bị xóa
        var query = _unitOfWork.Promotions
            .GetQueryable()
            .Where(p => !p.IsDeleted);

        // Apply basic filters
        if (param.SellerId.HasValue)
        {
            query = query.Where(p => p.SellerId == param.SellerId);
        }

        if (param.IsGlobal.HasValue)
        {
            if (param.IsGlobal.Value)
                query = query.Where(p => p.SellerId == null); // Global promotions
            else
                query = query.Where(p => p.SellerId != null); // Seller-specific promotions
        }

        if (param.Status.HasValue)
        {
            query = query.Where(p => p.Status == param.Status);
        }

        // Get total count for pagination
        var totalCount = await query.CountAsync();

        // Apply sorting
        var orderedQuery = ApplySorting(query, param.Desc);

        // Apply pagination
        var items = await orderedQuery
            .Skip((param.PageIndex - 1) * param.PageSize)
            .Take(param.PageSize)
            .ToListAsync();

        // Map to DTOs (simplified version)
        var dtos = MapPromotionsToDtos(items);

        return new Pagination<PromotionDto>(dtos, totalCount, param.PageIndex, param.PageSize);
    }


    public async Task<PromotionDto> GetPromotionByIdAsync(Guid id)
    {
        var cacheKey = $"Promotion:Detail:{id}";
        var cached = await _cacheService.GetAsync<PromotionDto>(cacheKey);
        if (cached != null) return cached;

        var promotion = await _unitOfWork.Promotions.FirstOrDefaultAsync(p => p.Id == id && !p.IsDeleted);
        if (promotion == null)
            throw ErrorHelper.NotFound("Không tìm thấy voucher.");

        var result = await MapPromotionToDto(promotion);

        await _cacheService.SetAsync(cacheKey, result, TimeSpan.FromMinutes(10));
        return result;
    }


    public async Task<PromotionDto> CreatePromotionAsync(CreatePromotionDto dto)
    {
        var currentUserId = _claimsService.CurrentUserId;
        var user = await _userService.GetUserById(currentUserId, true);

        if (user == null)
        {
            _loggerService.Warn($"[CreatePromotion] Không tìm thấy user với ID: {currentUserId}");
            throw ErrorHelper.Unauthorized("Không tìm thấy thông tin người dùng.");
        }

        await ValidateCreatePromotionAsync(user);
        await ValidatePromotionInputAsync(dto);

        var promotion = await SetPromotionDataAsync(dto, user);
        await _unitOfWork.Promotions.AddAsync(promotion);

        // ✅ SAVE TRƯỚC để có promotion.Id
        await _unitOfWork.SaveChangesAsync();

        // ✅ SAU ĐÓ MỚI TẠO PromotionParticipant cho Seller
        if (user.RoleName == RoleType.Seller && promotion.SellerId.HasValue)
        {
            var participantPromotion = new PromotionParticipant
            {
                PromotionId = promotion.Id, // ✅ Bây giờ đã có Id
                SellerId = promotion.SellerId.Value,
                JoinedAt = DateTime.UtcNow
            };

            await _unitOfWork.PromotionParticipants.AddAsync(participantPromotion);
            await _unitOfWork.SaveChangesAsync();
        }

        await _cacheService.RemoveByPatternAsync("Promotion:List:*");
        return await GetPromotionByIdAsync(promotion.Id);
    }

    public async Task<PromotionDto> UpdatePromotionAsync(Guid id, CreatePromotionDto dto)
    {
        var currentUserId = _claimsService.CurrentUserId;
        var user = await _userService.GetUserById(currentUserId, true);

        if (user == null || (user.RoleName != RoleType.Staff && user.RoleName != RoleType.Admin))
            throw ErrorHelper.Forbidden("Bạn không có quyền cập nhật voucher.");

        var promotion = await _unitOfWork.Promotions.FirstOrDefaultAsync(p => p.Id == id && !p.IsDeleted);
        if (promotion == null)
            throw ErrorHelper.NotFound("Không tìm thấy voucher.");

        await ValidatePromotionInputAsync(dto);

        promotion.Code = dto.Code.Trim().ToUpper();
        promotion.Description = dto.Description;
        promotion.DiscountType = dto.DiscountType;
        promotion.DiscountValue = dto.DiscountValue;
        promotion.StartDate = dto.StartDate;
        promotion.EndDate = dto.EndDate;
        promotion.UsageLimit = dto.UsageLimit;
        promotion.UpdatedAt = DateTime.UtcNow;
        promotion.CreatedByRole = user.RoleName;

        await _unitOfWork.Promotions.Update(promotion);
        await _unitOfWork.SaveChangesAsync();

        // Xóa cache detail và list
        await _cacheService.RemoveAsync($"Promotion:Detail:{id}");
        await _cacheService.RemoveByPatternAsync("Promotion:List:*");

        return await GetPromotionByIdAsync(promotion.Id);
    }

    public async Task<PromotionDto> DeletePromotionAsync(Guid id)
    {
        var currentUserId = _claimsService.CurrentUserId;
        var user = await _userService.GetUserById(currentUserId, true);

        if (user == null || (user.RoleName != RoleType.Staff && user.RoleName != RoleType.Admin))
            throw ErrorHelper.Forbidden("Bạn không có quyền xoá voucher.");

        var promotion = await _unitOfWork.Promotions.FirstOrDefaultAsync(p => p.Id == id && !p.IsDeleted);
        if (promotion == null)
            throw ErrorHelper.NotFound("Không tìm thấy voucher.");

        await _unitOfWork.Promotions.SoftRemove(promotion);
        await _unitOfWork.SaveChangesAsync();
        await _cacheService.RemoveAsync($"Promotion:Detail:{id}");
        await _cacheService.RemoveByPatternAsync("Promotion:List:*");

        _loggerService.Success($"[DeleteBlindBoxAsync] Đã xoá Blind Box {promotion.Id}.");
        var result = _mapperService.Map<Promotion, PromotionDto>(promotion);

        return result;
    }

    public async Task<PromotionDto> ReviewPromotionAsync(ReviewPromotionDto dto)
    {
        var currentUserId = _claimsService.CurrentUserId;
        var user = await _userService.GetUserById(currentUserId, true);

        if (user == null || (user.RoleName != RoleType.Staff && user.RoleName != RoleType.Admin))
            throw ErrorHelper.Forbidden("Bạn không có quyền thực hiện hành động này.");

        var promotion = await _unitOfWork.Promotions.FirstOrDefaultAsync(p => p.Id == dto.PromotionId);
        if (promotion == null)
            throw ErrorHelper.NotFound("Không tìm thấy voucher.");

        if (promotion.Status != PromotionStatus.Pending)
            throw ErrorHelper.BadRequest("Chỉ có thể duyệt hoặc từ chối voucher đang chờ duyệt.");

        // Lấy thông tin seller để gửi email
        if (!promotion.SellerId.HasValue)
            throw ErrorHelper.BadRequest("Voucher toàn sàn không thể duyệt qua luồng này.");

        var seller = await _unitOfWork.Sellers.FirstOrDefaultAsync(s => s.Id == promotion.SellerId.Value);
        if (seller == null)
            throw ErrorHelper.NotFound("Không tìm thấy seller của voucher.");

        var sellerUser = await _userService.GetUserById(seller.UserId, true);
        if (sellerUser == null)
            throw ErrorHelper.NotFound("Không tìm thấy tài khoản của seller.");

        // Xử lý duyệt hoặc từ chối
        if (dto.IsApproved)
        {
            promotion.Status = PromotionStatus.Approved;
            promotion.UpdatedAt = DateTime.UtcNow;

            _loggerService.Info($"[ReviewPromotion] Duyệt voucher {promotion.Code} bởi user {user.Id}");

            await _emailService.SendPromotionApprovedAsync(
                sellerUser.Email,
                sellerUser.FullName,
                promotion.Code
            );
        }
        else
        {
            promotion.Status = PromotionStatus.Rejected;
            promotion.RejectReason = dto.RejectReason?.Trim();
            promotion.UpdatedAt = DateTime.UtcNow;

            _loggerService.Info($"[ReviewPromotion] Từ chối voucher {promotion.Code} bởi user {user.Id}");

            await _emailService.SendPromotionRejectedAsync(
                sellerUser.Email,
                sellerUser.FullName,
                promotion.Code,
                dto.RejectReason ?? "Không xác định"
            );
        }

        await _unitOfWork.Promotions.Update(promotion);
        await _unitOfWork.SaveChangesAsync();
        await _cacheService.RemoveAsync($"Promotion:Detail:{promotion.Id}");
        await _cacheService.RemoveByPatternAsync("Promotion:List:*");
        return await GetPromotionByIdAsync(promotion.Id);
    }

    public async Task<PromotionApplicationResultDto> ApplyVoucherAsync(string voucherCode, Guid orderId)
    {
        // 1. Tìm order
        var order = await _unitOfWork.Orders.FirstOrDefaultAsync(o => o.Id == orderId && !o.IsDeleted);
        if (order == null)
            throw ErrorHelper.NotFound("Không tìm thấy đơn hàng.");

        // 2. Tìm promotion theo mã
        var promotion = await _unitOfWork.Promotions
            .FirstOrDefaultAsync(p => p.Code == voucherCode.Trim());

        if (promotion == null)
            throw ErrorHelper.BadRequest("Mã voucher không tồn tại.");

        // 3. Kiểm tra trạng thái
        if (promotion.Status != PromotionStatus.Approved)
            throw ErrorHelper.BadRequest("Voucher chưa được duyệt.");

        // 4. Kiểm tra thời hạn
        var now = DateTime.UtcNow;
        if (now < promotion.StartDate || now > promotion.EndDate)
            throw ErrorHelper.BadRequest("Voucher đã hết hạn hoặc chưa bắt đầu.");

        // 5. Kiểm tra usage
        var usageCount = await _unitOfWork.Orders.CountAsync(o =>
            o.CreatedAt >= promotion.StartDate &&
            o.CreatedAt <= promotion.EndDate &&
            o.Status != "Cancelled" &&
            o.UserId == order.UserId); // có thể tracking thêm bảng OrderPromotion nếu có

        if (promotion.UsageLimit.HasValue && usageCount >= promotion.UsageLimit.Value)
            throw ErrorHelper.BadRequest("Voucher đã được sử dụng quá giới hạn.");


        // // 6. Kiểm tra phạm vi
        //if (promotion.SellerId.HasValue)
        //{
        //    var hasSellerItems = await _unitOfWork.OrderDetails.(od =>
        //        od.OrderId == order.Id && od.SellerId == promotion.SellerId);
        //    if (!hasSellerItems)
        //        throw ErrorHelper.BadRequest("Voucher không áp dụng cho đơn hàng này.");
        //}

        // 7. Tính giảm giá
        decimal discountAmount = 0;
        if (promotion.DiscountType == DiscountType.Percentage)
            discountAmount = Math.Round(order.TotalAmount * (promotion.DiscountValue / 100m), 2);
        else if (promotion.DiscountType == DiscountType.Fixed) discountAmount = promotion.DiscountValue;

        discountAmount = Math.Min(discountAmount, order.TotalAmount);
        var finalAmount = order.TotalAmount - discountAmount;

        return new PromotionApplicationResultDto
        {
            PromotionCode = promotion.Code,
            OriginalAmount = order.TotalAmount,
            DiscountAmount = discountAmount,
            FinalAmount = finalAmount,
            Message = "Áp dụng voucher thành công."
        };
    }

    public async Task<ParticipantPromotionDto> ParticipatePromotionAsync(Guid id)
    {
        var currentUserId = _claimsService.CurrentUserId;
        var currentUser = await _userService.GetUserById(currentUserId, true);
        if (currentUser == null)
            throw ErrorHelper.Unauthorized("Không tìm thấy thông tin người dùng.");
        if (currentUser.RoleName != RoleType.Seller)
            throw ErrorHelper.Unauthorized("Chỉ có seller mới có quyền tham gia voucher.");

        await ValidateParticipantPromotionAsync(currentUser, id);
        var participantPromotion = await SetParticipantPromotionDataAsync(currentUser.Id, id);
        await _unitOfWork.PromotionParticipants.AddAsync(participantPromotion);
        await _unitOfWork.SaveChangesAsync();
        await _cacheService.RemoveByPatternAsync("ParticipantPromotion:List:*");

        return await GetParticipantPromotionByIdAsync(participantPromotion.Id);
    }

    public async Task<ParticipantPromotionDto> WithdrawPromotionAsync(WithdrawParticipantPromotionDto param)
    {
        var currentUserId = _claimsService.CurrentUserId;
        var currentUser = await _userService.GetUserById(currentUserId, true);
        var currentSeller = await _sellerService.GetSellerProfileByIdAsync(param.SellerId);

        if (currentUser == null || currentSeller.UserId != currentUserId)
            throw ErrorHelper.Unauthorized("Không tìm thấy thông tin người dùng.");
        if (currentUser.RoleName != RoleType.Seller)
            throw ErrorHelper.Unauthorized("Chỉ có seller mới có quyền rút khỏi chiến dịch voucher.");

        var promotionParticipant = await _unitOfWork.PromotionParticipants.FirstOrDefaultAsync(p =>
            p.PromotionId == param.PromotionId && p.SellerId == param.SellerId && !p.IsDeleted);
        if (promotionParticipant == null)
            throw ErrorHelper.NotFound("Seller chưa tham gia chiến dịch voucher, không thể rút");

        await _unitOfWork.PromotionParticipants.SoftRemove(promotionParticipant);
        await _unitOfWork.SaveChangesAsync();
        await _cacheService.RemoveAsync($"PromotionParticipant:Detail:{param.PromotionId}");
        await _cacheService.RemoveByPatternAsync("PromotionParticipant:List:*");

        _loggerService.Success($"[DeleteBlindBoxAsync] Đã rút khỏi chiến dịch voucher {promotionParticipant.Id}.");
        var result = _mapperService.Map<PromotionParticipant, ParticipantPromotionDto>(promotionParticipant);

        return result;
    }

    public async Task<List<SellerParticipantDto>> GetPromotionParticipantsAsync(
        SellerParticipantPromotionParameter param)
    {
        var currentUserId = _claimsService.CurrentUserId;
<<<<<<< HEAD
        var user = await _userService.GetUserById(currentUserId, true);
        //if (user?.RoleName != RoleType.Staff && user?.RoleName != RoleType.Admin)
        //    throw ErrorHelper.Forbidden("Không có quyền xem danh sách tham gia.");
=======
        var user = await _userService.GetUserById(currentUserId);
        if (user?.RoleName != RoleType.Staff && user?.RoleName != RoleType.Admin)
            throw ErrorHelper.Forbidden("Không có quyền xem danh sách tham gia.");
>>>>>>> dc9f48ed

        var participants = await _unitOfWork.PromotionParticipants
            .GetQueryable()
            .Include(pp => pp.Seller)
            .ThenInclude(s => s.User)
<<<<<<< HEAD
            .Where(pp => !pp.IsDeleted);

        if (param.PromotionId.HasValue)
        {
            participants = participants.Where(pp => pp.PromotionId == param.PromotionId);
        }

        if (param.SellerId.HasValue)
        {
            participants = participants.Where(pp => pp.SellerId == param.SellerId);
        }

        participants = participants
            .OrderByDescending(pp => pp.JoinedAt);
        await participants.ToListAsync();
        var count = await participants.CountAsync();
=======
            .ToListAsync(); // ✅ Thêm await và ToListAsync()
>>>>>>> dc9f48ed

        var result = participants.Select(pp => new SellerParticipantDto
        {
            Id = pp.Seller.Id,
            Email = pp.Seller.User.Email,
            FullName = pp.Seller.User.FullName,
            Phone = pp.Seller.User.Phone,
            CompanyName = pp.Seller.CompanyName,
            TaxId = pp.Seller.TaxId,
            CompanyAddress = pp.Seller.CompanyAddress,
            IsVerified = pp.Seller.IsVerified,
            JoinedAt = pp.JoinedAt
        }).ToList(); // ✅ Bây giờ ToList() trên memory

        return result;
    }

    #region private methods

    private List<PromotionDto> MapPromotionsToDtos(List<Promotion> promotions)
    {
<<<<<<< HEAD
        // Start with base query without include
        var query = _unitOfWork.Promotions
            .GetQueryable()
            .Where(p => !p.IsDeleted);

        // Apply role-specific filters first
        switch (currentUser.RoleName)
        {
            case RoleType.Staff:
            case RoleType.Admin:
                query = ApplyStaffFilters(query, param);
                break;

            case RoleType.Seller:
                query = await ApplySellerFilters(query, currentUser.Id, param);
                break;

            case RoleType.Customer:
                // Customer case is handled in the main method
                break;
        }

        // Apply status filter if provided
        if (param.Status.HasValue)
        {
            query = query.Where(p => p.Status == param.Status);
        }

        // Now include PromotionParticipants if needed (for seller or when filtering by participant)
        if (currentUser.RoleName == RoleType.Seller ||
            (param.SellerId.HasValue && param.IsGlobal == true))
        {
            query = query.Include(p => p.PromotionParticipants);
        }

        return query;
    }

    private IQueryable<Promotion> ApplyStaffFilters(
        IQueryable<Promotion> query,
        PromotionQueryParameter param)
    {
        // Case 1: Filter by specific SellerId (highest priority)
        if (param.SellerId.HasValue)
        {
            // If isGlobal is true, show global promotions this seller participates in
            if (param.IsGlobal == true)
            {
                query = query.Where(p =>
                        p.SellerId == null) // Global promotions
                                            // The join with participants will be done after this filter
                    ;
            }
            // Otherwise show promotions created by this seller
            else
            {
                query = query.Where(p => p.SellerId == param.SellerId);
            }
        }
        // Case 2: Filter by promotion type (global or seller-specific)
        else if (param.IsGlobal.HasValue)
        {
            query = param.IsGlobal.Value
                ? query.Where(p => p.SellerId == null) // Global promotions
                : query.Where(p => p.SellerId != null); // Seller-specific promotions
        }

        return query;
=======
        return promotions.Select(promotion =>
            _mapperService.Map<Promotion, PromotionDto>(promotion)
        ).ToList();
>>>>>>> dc9f48ed
    }


    private IQueryable<Promotion> ApplySorting(IQueryable<Promotion> query, bool desc)
    {
        return desc
            ? query.OrderByDescending(p => p.CreatedAt)
            : query.OrderBy(p => p.CreatedAt);
    }

    private async Task<Promotion> SetPromotionDataAsync(CreatePromotionDto dto, User user)
    {
        var promotion = new Promotion
        {
            Code = dto.Code.Trim().ToUpper(),
            Description = dto.Description,
            DiscountType = dto.DiscountType,
            DiscountValue = dto.DiscountValue,
            StartDate = dto.StartDate,
            EndDate = dto.EndDate,
            UsageLimit = dto.UsageLimit > 0 ? dto.UsageLimit : null,
            CreatedByRole = user.RoleName
        };

        switch (user.RoleName)
        {
            case RoleType.Admin:
            case RoleType.Staff:
                promotion.Status = PromotionStatus.Approved;
                promotion.SellerId = null;
                break;

            case RoleType.Seller:
                var seller = await _unitOfWork.Sellers.FirstOrDefaultAsync(s =>
                    s.UserId == user.Id && s.IsVerified && !s.IsDeleted);

                promotion.SellerId = seller?.Id;
                promotion.Status = PromotionStatus.Pending;
            
                // ✅ BỎ việc tạo PromotionParticipant ở đây
                // Sẽ tạo sau khi save promotion
                break;

            default:
                throw ErrorHelper.Forbidden("Không có quyền tạo voucher.");
        }

        return promotion;
    }
    private async Task ValidateCreatePromotionAsync(User user)
    {
        if (user.RoleName == RoleType.Seller)
        {
            var seller =
                await _unitOfWork.Sellers.FirstOrDefaultAsync(s => s.UserId == user.Id && s.IsVerified && !s.IsDeleted);

            if (seller == null)
            {
                _loggerService.Warn("ValidateCreatePromotion: Seller chưa xác minh hoặc bị xoá");
                throw ErrorHelper.Forbidden("Tài khoản không đủ điều kiện để tạo voucher.");
            }

            var count = await _unitOfWork.Promotions.CountAsync(p =>
                p.SellerId == seller.Id &&
                p.Status == PromotionStatus.Pending);

            if (count >= 3)
                throw ErrorHelper.BadRequest("Bạn chỉ được tạo tối đa 3 voucher đang chờ duyệt hoặc đã duyệt.");
        }
    }

    private async Task ValidateParticipantPromotionAsync(User user, Guid promotionId)
    {
        if (user.RoleName != RoleType.Seller)
            throw ErrorHelper.Forbidden("Chỉ Seller được phép tham gia chiến dịch.");

        // 1. Kiểm tra seller hợp lệ
        var seller = await _unitOfWork.Sellers.FirstOrDefaultAsync(s =>
            s.UserId == user.Id &&
            s.IsVerified &&
            !s.IsDeleted);

        if (seller == null)
        {
            _loggerService.Warn($"ValidateParticipantPromotion: Seller {user.Id} chưa xác minh hoặc bị xoá");
            throw ErrorHelper.Forbidden("Tài khoản không đủ điều kiện để tham gia chiến dịch.");
        }

        // 2. Lấy thông tin promotion
        var promotion = await _unitOfWork.Promotions.FirstOrDefaultAsync(p => p.Id == promotionId);
        if (promotion == null)
            throw ErrorHelper.NotFound("Không tìm thấy chiến dịch khuyến mãi.");

        // 3. Chỉ cho phép tham gia Global Promotion (do Admin/Staff tạo)
        if (promotion.SellerId != null)
            throw ErrorHelper.BadRequest("Chỉ được tham gia chiến dịch toàn sàn.");

        // 4. Kiểm tra promotion đã bắt đầu chưa
        if (promotion.StartDate <= DateTime.UtcNow)
            throw ErrorHelper.BadRequest("Không thể tham gia/rút khỏi chiến dịch đã bắt đầu.");

        // 5. Kiểm tra đã từng rút khỏi chiến dịch này chưa
        var hasWithdrawn = await _unitOfWork.PromotionParticipants.FirstOrDefaultAsync(pp =>
            pp.SellerId == seller.Id &&
            pp.PromotionId == promotionId &&
            pp.IsDeleted);

        if (hasWithdrawn != null)
            throw ErrorHelper.Conflict("Bạn đã rút khỏi chiến dịch này trước đó và không thể tham gia lại.");

        // 6. Kiểm tra giới hạn số chiến dịch đang tham gia (chỉ áp dụng cho Global Promotion)
        var activeParticipantCount = await _unitOfWork.PromotionParticipants.CountAsync(pp =>
            pp.SellerId == seller.Id &&
            pp.Promotion.SellerId == null && // Chỉ đếm Global Promotion
            pp.Promotion.Status == PromotionStatus.Approved &&
            pp.Promotion.EndDate >= DateTime.UtcNow &&
            !pp.Promotion.IsDeleted &&
            !pp.IsDeleted);

        if (activeParticipantCount >= 2)
            throw ErrorHelper.BadRequest(
                "Bạn chỉ được tham gia tối đa 2 chiến dịch toàn sàn cùng lúc. Vui lòng chờ chiến dịch hiện tại kết thúc.");
    }

    private async Task ValidatePromotionInputAsync(CreatePromotionDto dto)
    {
        // Validate format: 6 ký tự in hoa
        if (!Regex.IsMatch(dto.Code, @"^[A-Z]{6}$"))
            throw ErrorHelper.BadRequest("Mã voucher phải gồm đúng 6 ký tự in hoa (A-Z).");

        // Validate trùng mã
        var isExisted = await _unitOfWork.Promotions
            .GetQueryable()
            .AnyAsync(p => p.Code == dto.Code);

        if (isExisted)
            throw ErrorHelper.BadRequest("Mã voucher đã tồn tại. Vui lòng chọn mã khác.");

        // Validate discount
        if (dto.DiscountType == DiscountType.Percentage)
        {
            if (dto.DiscountValue <= 0 || dto.DiscountValue > 100)
                throw ErrorHelper.BadRequest("Giá trị giảm phần trăm phải lớn hơn 0 và không vượt quá 100.");
        }
        else if (dto.DiscountType == DiscountType.Fixed)
        {
            if (dto.DiscountValue <= 0)
                throw ErrorHelper.BadRequest("Giá trị giảm cố định phải lớn hơn 0.");
        }
    }


    private async Task<PromotionDto> MapPromotionToDto(Promotion promotion)
    {
        var dto = _mapperService.Map<Promotion, PromotionDto>(promotion);

        // Lấy user tạo promotion
        var user = await _unitOfWork.Users.FirstOrDefaultAsync(u => u.Id == promotion.CreatedBy);
        if (user != null)
            dto.CreatedByRole = user.RoleName;
        else
            dto.CreatedByRole = null;

        return dto;
    }

    private ParticipantPromotionDto MapParticipantPromotionToDto(PromotionParticipant promotionParticipant)
    {
        return _mapperService.Map<PromotionParticipant, ParticipantPromotionDto>(promotionParticipant);
    }

    private async Task<PromotionParticipant> SetParticipantPromotionDataAsync(Guid userId, Guid promotionId)
    {
        var promotion = await _unitOfWork.Promotions.FirstOrDefaultAsync(p => p.Id == promotionId);
        var seller =
            await _unitOfWork.Sellers.FirstOrDefaultAsync(s => s.UserId == userId && s.IsVerified && !s.IsDeleted);

        var participantPromotion = new PromotionParticipant
        {
            Seller = seller,
            Promotion = promotion,
            SellerId = seller.Id,
            PromotionId = promotion.Id,
            JoinedAt = DateTime.UtcNow
        };

        return participantPromotion;
    }

    public async Task<ParticipantPromotionDto> GetParticipantPromotionByIdAsync(Guid id)
    {
        var cacheKey = $"ParticipantPromotion:Detail:{id}";
        var cached = await _cacheService.GetAsync<ParticipantPromotionDto>(cacheKey);
        if (cached != null) return cached;

        var participantPromotion =
            await _unitOfWork.PromotionParticipants.FirstOrDefaultAsync(p => p.Id == id && !p.IsDeleted);
        if (participantPromotion == null)
            throw ErrorHelper.NotFound("Không tìm thấy thông tin tham gia voucher.");

        // ✅ Sử dụng method đã sửa
        var result = MapParticipantPromotionToDto(participantPromotion); // Loại bỏ await nếu không async

        await _cacheService.SetAsync(cacheKey, result, TimeSpan.FromMinutes(10));
        return result;
    }

    #endregion
}<|MERGE_RESOLUTION|>--- conflicted
+++ resolved
@@ -369,40 +369,15 @@
         SellerParticipantPromotionParameter param)
     {
         var currentUserId = _claimsService.CurrentUserId;
-<<<<<<< HEAD
-        var user = await _userService.GetUserById(currentUserId, true);
-        //if (user?.RoleName != RoleType.Staff && user?.RoleName != RoleType.Admin)
-        //    throw ErrorHelper.Forbidden("Không có quyền xem danh sách tham gia.");
-=======
         var user = await _userService.GetUserById(currentUserId);
         if (user?.RoleName != RoleType.Staff && user?.RoleName != RoleType.Admin)
             throw ErrorHelper.Forbidden("Không có quyền xem danh sách tham gia.");
->>>>>>> dc9f48ed
 
         var participants = await _unitOfWork.PromotionParticipants
             .GetQueryable()
             .Include(pp => pp.Seller)
             .ThenInclude(s => s.User)
-<<<<<<< HEAD
-            .Where(pp => !pp.IsDeleted);
-
-        if (param.PromotionId.HasValue)
-        {
-            participants = participants.Where(pp => pp.PromotionId == param.PromotionId);
-        }
-
-        if (param.SellerId.HasValue)
-        {
-            participants = participants.Where(pp => pp.SellerId == param.SellerId);
-        }
-
-        participants = participants
-            .OrderByDescending(pp => pp.JoinedAt);
-        await participants.ToListAsync();
-        var count = await participants.CountAsync();
-=======
             .ToListAsync(); // ✅ Thêm await và ToListAsync()
->>>>>>> dc9f48ed
 
         var result = participants.Select(pp => new SellerParticipantDto
         {
@@ -424,80 +399,9 @@
 
     private List<PromotionDto> MapPromotionsToDtos(List<Promotion> promotions)
     {
-<<<<<<< HEAD
-        // Start with base query without include
-        var query = _unitOfWork.Promotions
-            .GetQueryable()
-            .Where(p => !p.IsDeleted);
-
-        // Apply role-specific filters first
-        switch (currentUser.RoleName)
-        {
-            case RoleType.Staff:
-            case RoleType.Admin:
-                query = ApplyStaffFilters(query, param);
-                break;
-
-            case RoleType.Seller:
-                query = await ApplySellerFilters(query, currentUser.Id, param);
-                break;
-
-            case RoleType.Customer:
-                // Customer case is handled in the main method
-                break;
-        }
-
-        // Apply status filter if provided
-        if (param.Status.HasValue)
-        {
-            query = query.Where(p => p.Status == param.Status);
-        }
-
-        // Now include PromotionParticipants if needed (for seller or when filtering by participant)
-        if (currentUser.RoleName == RoleType.Seller ||
-            (param.SellerId.HasValue && param.IsGlobal == true))
-        {
-            query = query.Include(p => p.PromotionParticipants);
-        }
-
-        return query;
-    }
-
-    private IQueryable<Promotion> ApplyStaffFilters(
-        IQueryable<Promotion> query,
-        PromotionQueryParameter param)
-    {
-        // Case 1: Filter by specific SellerId (highest priority)
-        if (param.SellerId.HasValue)
-        {
-            // If isGlobal is true, show global promotions this seller participates in
-            if (param.IsGlobal == true)
-            {
-                query = query.Where(p =>
-                        p.SellerId == null) // Global promotions
-                                            // The join with participants will be done after this filter
-                    ;
-            }
-            // Otherwise show promotions created by this seller
-            else
-            {
-                query = query.Where(p => p.SellerId == param.SellerId);
-            }
-        }
-        // Case 2: Filter by promotion type (global or seller-specific)
-        else if (param.IsGlobal.HasValue)
-        {
-            query = param.IsGlobal.Value
-                ? query.Where(p => p.SellerId == null) // Global promotions
-                : query.Where(p => p.SellerId != null); // Seller-specific promotions
-        }
-
-        return query;
-=======
         return promotions.Select(promotion =>
             _mapperService.Map<Promotion, PromotionDto>(promotion)
         ).ToList();
->>>>>>> dc9f48ed
     }
 
 
