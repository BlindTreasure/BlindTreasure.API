﻿using BlindTreasure.Application.Interfaces;
using BlindTreasure.Application.Interfaces.Commons;
using BlindTreasure.Application.Mappers;
using BlindTreasure.Application.Utils;
using BlindTreasure.Domain.DTOs.Pagination;
using BlindTreasure.Domain.DTOs.ProductDTOs;
using BlindTreasure.Domain.DTOs.SellerDTOs;
using BlindTreasure.Domain.Entities;
using BlindTreasure.Domain.Enums;
using BlindTreasure.Infrastructure.Commons;
using BlindTreasure.Infrastructure.Interfaces;
using Microsoft.AspNetCore.Http;
using Microsoft.EntityFrameworkCore;

namespace BlindTreasure.Application.Services;

public class SellerService : ISellerService
{
    private readonly IBlobService _blobService;
    private readonly ICacheService _cacheService;
    private readonly IClaimsService _claimsService;
    private readonly IEmailService _emailService;
    private readonly ILoggerService _loggerService;
    private readonly IMapperService _mapper;
    private readonly IProductService _productService;
    private readonly IUnitOfWork _unitOfWork;

    public SellerService(
        IBlobService blobService,
        IEmailService emailService,
        ILoggerService loggerService,
        IUnitOfWork unitOfWork,
        ICacheService cacheService,
        IMapperService mapper,
        IClaimsService claimsService,
        IProductService productService)
    {
        _blobService = blobService;
        _emailService = emailService;
        _loggerService = loggerService;
        _unitOfWork = unitOfWork;
        _cacheService = cacheService;
        _mapper = mapper;
        _claimsService = claimsService;
        _productService = productService;
    }

    public async Task<SellerDto> UpdateSellerInfoAsync(Guid userId, UpdateSellerInfoDto dto)
    {
        _loggerService.Info($"[UpdateSellerInfoAsync] Seller {userId} yêu cầu cập nhật thông tin.");

        var seller = await _unitOfWork.Sellers.FirstOrDefaultAsync(s => s.UserId == userId, s => s.User);
        if (seller == null)
        {
            _loggerService.Warn($"[UpdateSellerInfoAsync] Seller {userId} không tồn tại.");
            throw ErrorHelper.NotFound("Không tìm thấy hồ sơ seller.");
        }

        if (seller.User == null)
        {
            _loggerService.Error($"[UpdateSellerInfoAsync] Seller {userId} không có thông tin user.");
            throw ErrorHelper.Internal("Dữ liệu user không hợp lệ.");
        }

        // Chỉ cập nhật trường có giá trị khác null
        if (!string.IsNullOrWhiteSpace(dto.FullName))
            seller.User.FullName = dto.FullName.Trim();
        if (!string.IsNullOrWhiteSpace(dto.PhoneNumber))
            seller.User.Phone = dto.PhoneNumber.Trim();
        if (dto.DateOfBirth.HasValue)
            seller.User.DateOfBirth = dto.DateOfBirth.Value;
        if (!string.IsNullOrWhiteSpace(dto.CompanyName))
            seller.CompanyName = dto.CompanyName.Trim();
        if (!string.IsNullOrWhiteSpace(dto.TaxId))
            seller.TaxId = dto.TaxId.Trim();
        if (!string.IsNullOrWhiteSpace(dto.CompanyAddress))
            seller.CompanyAddress = dto.CompanyAddress.Trim();

        seller.Status = SellerStatus.WaitingReview;

        await _unitOfWork.Sellers.Update(seller);
        await _unitOfWork.SaveChangesAsync();

        // Xóa cache trước khi set lại
        await RemoveSellerCacheAsync(seller.Id, userId);
        await _cacheService.SetAsync($"seller:{seller.Id}", seller, TimeSpan.FromHours(1));
        await _cacheService.SetAsync($"seller:user:{userId}", seller, TimeSpan.FromHours(1));

        _loggerService.Success($"[UpdateSellerInfoAsync] Seller {userId} đã cập nhật thông tin thành công.");
        return SellerMapper.ToSellerDto(seller);
    }

    public async Task<string> UploadSellerDocumentAsync(Guid userId, IFormFile file)
    {
        _loggerService.Info($"[UploadSellerDocumentAsync] Seller {userId} upload tài liệu xác minh.");

        if (file == null || file.Length == 0)
        {
            _loggerService.Warn("[UploadSellerDocumentAsync] File không hợp lệ.");
            throw ErrorHelper.BadRequest("File không hợp lệ.");
        }

        var seller = await _unitOfWork.Sellers.FirstOrDefaultAsync(s => s.UserId == userId);
        if (seller == null)
        {
            _loggerService.Warn($"[UploadSellerDocumentAsync] Không tìm thấy seller với UserId: {userId}");
            throw ErrorHelper.NotFound("Không tìm thấy hồ sơ seller.");
        }

        if (seller.Status != SellerStatus.Rejected && seller.Status != SellerStatus.WaitingReview)
        {
            _loggerService.Warn(
                $"[UploadSellerDocumentAsync] Seller {userId} không thể upload ở trạng thái: {seller.Status}");
            throw ErrorHelper.BadRequest("Chỉ seller bị từ chối hoặc chờ duyệt mới được phép nộp lại tài liệu.");
        }

        var fileName = $"seller-documentation/{userId}-{Guid.NewGuid()}_{file.FileName}";

        await using var stream = file.OpenReadStream();
        await _blobService.UploadFileAsync(fileName, stream);

        var fileUrl = await _blobService.GetFileUrlAsync(fileName);

        seller.CoaDocumentUrl = fileUrl;
        seller.Status = SellerStatus.WaitingReview;

        await _unitOfWork.Sellers.Update(seller);
        await _unitOfWork.SaveChangesAsync();

        // Cập nhật cache
        await _cacheService.SetAsync($"seller:{seller.Id}", seller, TimeSpan.FromHours(1));
        await _cacheService.SetAsync($"seller:user:{userId}", seller, TimeSpan.FromHours(1));

        _loggerService.Success($"[UploadSellerDocumentAsync] Seller {userId} đã upload tài liệu thành công.");
        return fileUrl;
    }

    public async Task<SellerProfileDto> GetSellerProfileByIdAsync(Guid sellerId)
    {
        var cacheKey = $"seller:{sellerId}";
        var cached = await _cacheService.GetAsync<Seller>(cacheKey);
        if (cached != null)
        {
            _loggerService.Info($"[GetSellerProfileByIdAsync] Cache hit for seller {sellerId}");
            return SellerMapper.ToSellerProfileDto(cached);
        }

        var seller = await GetSellerWithUserAsync(sellerId);
        await _cacheService.SetAsync(cacheKey, seller, TimeSpan.FromHours(1));
        _loggerService.Info($"[GetSellerProfileByIdAsync] Seller {sellerId} loaded from DB and cached.");
        return SellerMapper.ToSellerProfileDto(seller);
    }

    public async Task<SellerProfileDto> GetSellerProfileByUserIdAsync(Guid userId)
    {
        var cacheKey = $"seller:user:{userId}";
        var cached = await _cacheService.GetAsync<Seller>(cacheKey);
        if (cached != null)
        {
            _loggerService.Info($"[GetSellerProfileByUserIdAsync] Cache hit for seller user {userId}");
            return SellerMapper.ToSellerProfileDto(cached);
        }

        var seller = await _unitOfWork.Sellers.FirstOrDefaultAsync(s => s.UserId == userId, s => s.User);
        if (seller == null)
        {
            _loggerService.Warn($"[GetSellerProfileByUserIdAsync] Seller user {userId} không tồn tại.");
            throw ErrorHelper.NotFound("Không tìm thấy hồ sơ seller.");
        }

        await _cacheService.SetAsync(cacheKey, seller, TimeSpan.FromHours(1));
        _loggerService.Info($"[GetSellerProfileByUserIdAsync] Seller user {userId} loaded from DB and cached.");
        return SellerMapper.ToSellerProfileDto(seller);
    }

    public async Task<Pagination<SellerDto>> GetAllSellersAsync(SellerStatus? status, PaginationParameter pagination)
    {
        _loggerService.Info(
            $"[GetAllSellersAsync] Lấy danh sách seller. Page: {pagination.PageIndex}, Size: {pagination.PageSize}");

        var query = _unitOfWork.Sellers.GetQueryable()
            .Where(s => !s.IsDeleted)
            .Include(s => s.User)
            .AsQueryable();

        if (status.HasValue)
            query = query.Where(s => s.Status == status.Value);

        // Sort mặc định: UpdatedAt desc, CreatedAt desc
        query = query.OrderByDescending(s => s.UpdatedAt ?? s.CreatedAt);

        var totalCount = await query.CountAsync();

        List<Seller> sellers;
        if (pagination.PageIndex == 0)
            sellers = await query.ToListAsync();
        else
            sellers = await query
                .Skip((pagination.PageIndex - 1) * pagination.PageSize)
                .Take(pagination.PageSize)
                .ToListAsync();

        var items = sellers.Select(SellerMapper.ToSellerDto).ToList();

        // Không cache toàn bộ danh sách vì có thể rất lớn, chỉ cache từng seller riêng lẻ
        return new Pagination<SellerDto>(items, totalCount, pagination.PageIndex, pagination.PageSize);
    }

    public async Task<Pagination<ProductDto>> GetAllProductsAsync(ProductQueryParameter param, Guid userId)
    {
        var seller = await _unitOfWork.Sellers.FirstOrDefaultAsync(s => s.UserId == userId);
        if (seller == null || !seller.IsVerified)
            throw ErrorHelper.Forbidden("Seller chưa được xác minh.");

        _loggerService.Info(
            $"[GetAllProductsAsync] Seller {userId} requests product list. Page: {param.PageIndex}, Size: {param.PageSize}");

        var query = _unitOfWork.Products.GetQueryable()
            .Where(p => !p.IsDeleted && p.SellerId == seller.Id)
            .AsNoTracking();

        if (!string.IsNullOrWhiteSpace(param.Search))
        {
            var keyword = param.Search.Trim().ToLower();
            query = query.Where(p => p.Name.ToLower().Contains(keyword));
        }

        if (param.CategoryId.HasValue)
            query = query.Where(p => p.CategoryId == param.CategoryId.Value);
        if (param.ProductStatus.HasValue)
            query = query.Where(p => p.Status == param.ProductStatus);

        query = query.OrderByDescending(p => p.UpdatedAt ?? p.CreatedAt);

        var count = await query.CountAsync();
        if (count == 0)
            _loggerService.Info("[GetAllProductsAsync] Seller không có sản phẩm nào.");

        List<Product> items;
        if (param.PageIndex == 0)
            items = await query.ToListAsync();
        else
            items = await query
                .Skip((param.PageIndex - 1) * param.PageSize)
                .Take(param.PageSize)
                .ToListAsync();

        var dtos = items.Select(p => _mapper.Map<Product, ProductDto>(p)).ToList();
        var result = new Pagination<ProductDto>(dtos, count, param.PageIndex, param.PageSize);

        var cacheKey =
            $"product:all:{seller.Id}:{param.PageIndex}:{param.PageSize}:{param.Search}:{param.CategoryId}:{param.ProductStatus}:UpdatedAtDesc";
        await _cacheService.SetAsync(cacheKey, result, TimeSpan.FromMinutes(10));
        _loggerService.Info("[GetAllProductsAsync] Product list loaded from DB and cached.");
        return result;
    }

    public async Task<ProductDto?> GetProductByIdAsync(Guid id, Guid userId)
    {
        var cacheKey = $"product:{id}";
        var cached = await _cacheService.GetAsync<Product>(cacheKey);
        if (cached != null)
        {
            _loggerService.Info($"[GetProductByIdAsync] Cache hit for product {id}");
            if (cached.IsDeleted)
                throw ErrorHelper.NotFound("Không tìm thấy sản phẩm.");
            var checkSeller = await GetSellerWithUserAsync(userId);
            if (cached.SellerId != checkSeller.Id)
                throw ErrorHelper.Forbidden("Không được phép xem sản phẩm của Seller khác.");
            return _mapper.Map<Product, ProductDto>(cached);
        }

        var product = await _unitOfWork.Products.GetQueryable()
            .AsNoTracking()
            .FirstOrDefaultAsync(p => p.Id == id);

        if (product == null || product.IsDeleted)
        {
            _loggerService.Warn($"[GetProductByIdAsync] Product {id} not found or deleted.");
            throw ErrorHelper.NotFound("Không tìm thấy sản phẩm.");
        }

        await _cacheService.SetAsync(cacheKey, product, TimeSpan.FromHours(1));
        _loggerService.Info($"[GetProductByIdAsync] Product {id} loaded from DB and cached.");
        return _mapper.Map<Product, ProductDto>(product);
    }

    public async Task<ProductDto> CreateProductAsync(ProductSellerCreateDto dto)
    {
        var userId = _claimsService.GetCurrentUserId; // chỗ này là lấy user id của seller là người đang login
        var seller = await _unitOfWork.Sellers.FirstOrDefaultAsync(s => s.UserId == userId); // seller id ở day86
        if (seller == null)
            throw ErrorHelper.Forbidden("Seller chưa được đăng ký tồn tại.");
        if (!seller.IsVerified)
            throw ErrorHelper.Forbidden("Seller chưa được xác minh.");

        var newProduct = _mapper.Map<ProductSellerCreateDto, ProductCreateDto>(dto);
        newProduct.SellerId = seller.Id; // GÁN SELLER ID VÀO DTO ĐỂ NÉM QUA PRODUCT SERVICE ĐỂ TẠO

        var result = await _productService.CreateAsync(newProduct);

        // Xóa cache danh sách sản phẩm của seller để đảm bảo dữ liệu mới nhất
        await _cacheService.RemoveByPatternAsync($"product:all:{seller.Id}");

        _loggerService.Success($"[CreateProductAsync] Seller {seller.Id} đã tạo sản phẩm mới.");
        return result;
    }

    public async Task<ProductDto> UpdateProductAsync(Guid productId, ProductUpdateDto dto)
    {
        var userId = _claimsService.GetCurrentUserId;
        var seller = await _unitOfWork.Sellers.FirstOrDefaultAsync(s => s.UserId == userId);
        if (seller == null || !seller.IsVerified)
            throw ErrorHelper.Forbidden("Seller chưa được xác minh.");

        var product = await _unitOfWork.Products.GetByIdAsync(productId);
        if (product == null || product.IsDeleted)
            throw ErrorHelper.NotFound("Không tìm thấy sản phẩm.");
        if (product.SellerId != seller.Id)
            throw ErrorHelper.Forbidden("Bạn chỉ được phép cập nhật sản phẩm của chính mình.");

        var result = await _productService.UpdateAsync(productId, dto);

        // Xóa cache danh sách sản phẩm của seller để đảm bảo dữ liệu mới nhất
        await _cacheService.RemoveByPatternAsync($"product:all:{seller.Id}");

        _loggerService.Success($"[UpdateProductAsync] Seller {seller.Id} đã cập nhật sản phẩm {productId}.");
        return result;
    }

    public async Task<ProductDto> DeleteProductAsync(Guid productId)
    {
        var userId = _claimsService.GetCurrentUserId;
        var seller = await _unitOfWork.Sellers.FirstOrDefaultAsync(s => s.UserId == userId);
        if (seller == null || !seller.IsVerified)
            throw ErrorHelper.Forbidden("Seller chưa được xác minh.");

        var product = await _unitOfWork.Products.GetByIdAsync(productId);
        if (product == null || product.IsDeleted)
            throw ErrorHelper.NotFound("Không tìm thấy sản phẩm.");
        if (product.SellerId != seller.Id)
            throw ErrorHelper.Forbidden("Bạn chỉ được phép xóa sản phẩm của chính mình.");

        var result = await _productService.DeleteAsync(productId);

        // Xóa cache danh sách sản phẩm của seller để đảm bảo dữ liệu mới nhất
        await _cacheService.RemoveByPatternAsync($"product:all:{seller.Id}");

        _loggerService.Success($"[DeleteProductAsync] Seller {seller.Id} đã xóa sản phẩm {productId}.");
        return result;
    }

<<<<<<< HEAD


    public async Task<ProductDto> UpdateSellerProductImagesAsync(Guid productId, List<IFormFile> images)
    {
        var userId = _claimsService.GetCurrentUserId;
        var seller = await _unitOfWork.Sellers.FirstOrDefaultAsync(s => s.UserId == userId);
        if (seller == null || !seller.IsVerified)
            throw ErrorHelper.Forbidden("Seller chưa được xác minh.");

        var product = await _unitOfWork.Products.GetByIdAsync(productId);
        if (product == null || product.IsDeleted)
            throw ErrorHelper.NotFound("Không tìm thấy sản phẩm.");
        if (product.SellerId != seller.Id)
            throw ErrorHelper.Forbidden("Bạn chỉ được phép xóa sản phẩm của chính mình.");


        var result = await _productService.UpdateProductImagesAsync(productId,images);

        return result;

=======
    private async Task RemoveSellerCacheAsync(Guid sellerId, Guid userId)
    {
        await _cacheService.RemoveAsync($"seller:{sellerId}");
        await _cacheService.RemoveAsync($"seller:user:{userId}");
>>>>>>> ac39fdb0
    }

    // ----------------- PRIVATE HELPER METHODS -----------------

    private async Task<Seller> GetSellerWithUserAsync(Guid sellerId)
    {
        var seller = await _unitOfWork.Sellers.GetByIdAsync(sellerId, x => x.User);
        if (seller == null)
        {
            _loggerService.Warn($"[GetSellerWithUserAsync] Seller {sellerId} không tồn tại.");
            throw ErrorHelper.NotFound("Không tìm thấy hồ sơ seller.");
        }

        if (seller.User == null)
        {
            _loggerService.Error($"[GetSellerWithUserAsync] Seller {sellerId} không có thông tin user.");
            throw ErrorHelper.Internal("Dữ liệu user không hợp lệ.");
        }

        return seller;
    }

    private static void ValidateSellerInfoDto(UpdateSellerInfoDto dto)
    {
        if (string.IsNullOrWhiteSpace(dto.FullName))
            throw ErrorHelper.BadRequest("Họ tên không được để trống.");
        if (string.IsNullOrWhiteSpace(dto.PhoneNumber))
            throw ErrorHelper.BadRequest("Số điện thoại không được để trống.");
        if (dto.DateOfBirth == default)
            throw ErrorHelper.BadRequest("Ngày sinh không hợp lệ.");
        if (string.IsNullOrWhiteSpace(dto.CompanyName))
            throw ErrorHelper.BadRequest("Tên công ty không được để trống.");
        if (string.IsNullOrWhiteSpace(dto.TaxId))
            throw ErrorHelper.BadRequest("Mã số thuế không được để trống.");
        if (string.IsNullOrWhiteSpace(dto.CompanyAddress))
            throw ErrorHelper.BadRequest("Địa chỉ công ty không được để trống.");
    }
}<|MERGE_RESOLUTION|>--- conflicted
+++ resolved
@@ -350,7 +350,6 @@
         return result;
     }
 
-<<<<<<< HEAD
 
 
     public async Task<ProductDto> UpdateSellerProductImagesAsync(Guid productId, List<IFormFile> images)
@@ -371,12 +370,12 @@
 
         return result;
 
-=======
+    }
+
     private async Task RemoveSellerCacheAsync(Guid sellerId, Guid userId)
     {
         await _cacheService.RemoveAsync($"seller:{sellerId}");
         await _cacheService.RemoveAsync($"seller:user:{userId}");
->>>>>>> ac39fdb0
     }
 
     // ----------------- PRIVATE HELPER METHODS -----------------
