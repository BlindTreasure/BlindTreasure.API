﻿using BlindTreasure.Application.Interfaces;
using BlindTreasure.Application.Interfaces.Commons;
using BlindTreasure.Application.Mappers;
using BlindTreasure.Application.Utils;
using BlindTreasure.Domain.DTOs.InventoryItemDTOs;
using BlindTreasure.Domain.Entities;
using BlindTreasure.Infrastructure.Interfaces;
using System;
using System.Collections.Generic;
using System.Linq;
using System.Text;
using System.Threading.Tasks;

namespace BlindTreasure.Application.Services;

public class InventoryItemService : IInventoryItemService
{
    private readonly ICacheService _cacheService;
    private readonly IClaimsService _claimsService;
    private readonly ILoggerService _loggerService;
    private readonly IProductService _productService;
    private readonly IUnitOfWork _unitOfWork;
    private readonly IOrderService _orderService;


    public InventoryItemService(
        ICacheService cacheService,
        IClaimsService claimsService,
        ILoggerService loggerService,
        IProductService productService,
        IUnitOfWork unitOfWork,
        IOrderService orderService)
    {
        _cacheService = cacheService;
        _claimsService = claimsService;
        _loggerService = loggerService;
        _productService = productService;
        _unitOfWork = unitOfWork;
        _orderService = orderService;
    }

<<<<<<< HEAD
        public async Task<InventoryItemDto> CreateAsync(CreateInventoryItemDto dto, Guid? userId) // specify userId if needed, otherwise use current user
        {
            if (userId.HasValue) 
            { 
                userId = userId.Value;
            }
            else
            {
                userId = _claimsService.CurrentUserId;
                if(userId == Guid.Empty)
                    throw ErrorHelper.Unauthorized("User ID is required for creating inventory item. Cannot found current user");
            }

            _loggerService.Info($"[CreateAsync] Creating inventory item for user {userId}, product {dto.ProductId}.");
            var product = await _unitOfWork.Products.GetByIdAsync(dto.ProductId);
            if (product == null || product.IsDeleted)
                throw ErrorHelper.NotFound("Product not found.");

            var item = new InventoryItem
            {
                UserId = userId.Value,
                ProductId = dto.ProductId,
                Quantity = dto.Quantity,
                ReservedQuantity = 0,
                RestockThreshold = 0,
                Location = dto.Location ?? string.Empty,
                Status = dto.Status ?? "Active",

            };

           var result=  await _unitOfWork.InventoryItems.AddAsync(item);
            await _unitOfWork.SaveChangesAsync();

            // Invalidate cache for this item (should not exist, but for safety)
            await _cacheService.RemoveAsync(GetCacheKey(item.Id));

            _loggerService.Success($"[CreateAsync] Inventory item created for user {userId}, product {product.Name}.");
            return InventoryItemMapper.ToInventoryItemDto(result) ?? throw ErrorHelper.Internal("Failed to create inventory item.");
        }
=======
    public async Task<InventoryItemDto> CreateAsync(CreateInventoryItemDto dto)
    {
        var userId = _claimsService.CurrentUserId;
        var product = await _unitOfWork.Products.GetByIdAsync(dto.ProductId);
        if (product == null || product.IsDeleted)
            throw ErrorHelper.NotFound("Product not found.");
>>>>>>> 961a0551

        var item = new InventoryItem
        {
            UserId = userId,
            ProductId = dto.ProductId,
            Quantity = dto.Quantity,
            Location = dto.Location ?? string.Empty,
            Status = dto.Status ?? "Active"
        };

        var result = await _unitOfWork.InventoryItems.AddAsync(item);
        await _unitOfWork.SaveChangesAsync();

        // Invalidate cache for this item (should not exist, but for safety)
        await _cacheService.RemoveAsync(GetCacheKey(item.Id));

        _loggerService.Success($"[CreateAsync] Inventory item created for user {userId}, product {product.Name}.");
        return InventoryItemMapper.ToInventoryItemDto(result) ??
               throw ErrorHelper.Internal("Failed to create inventory item.");
    }

    public async Task<InventoryItemDto?> GetByIdAsync(Guid id)
    {
        var cacheKey = GetCacheKey(id);
        var cached = await _cacheService.GetAsync<InventoryItem>(cacheKey);
        if (cached != null && !cached.IsDeleted)
        {
            _loggerService.Info($"[GetByIdAsync] Cache hit for inventory item {id}");
            return InventoryItemMapper.ToInventoryItemDto(cached);
        }

        var item = await _unitOfWork.InventoryItems.GetByIdAsync(id, i => i.Product);
        if (item == null || item.IsDeleted)
            return null;

        await _cacheService.SetAsync(cacheKey, item, TimeSpan.FromMinutes(30));
        _loggerService.Info($"[GetByIdAsync] Inventory item {id} loaded from DB and cached.");
        return InventoryItemMapper.ToInventoryItemDto(item);
    }

    public async Task<List<InventoryItemDto>> GetByUserIdAsync(Guid? userId = null)
    {
        var uid = userId ?? _claimsService.CurrentUserId;
        var items = await _unitOfWork.InventoryItems.GetAllAsync(i => i.UserId == uid && !i.IsDeleted, i => i.Product);
        return items.Select(InventoryItemMapper.ToInventoryItemDto).ToList();
    }

    public async Task<InventoryItemDto> UpdateAsync(Guid id, UpdateInventoryItemDto dto)
    {
        var item = await _unitOfWork.InventoryItems.GetByIdAsync(id, i => i.Product);
        if (item == null || item.IsDeleted)
            throw ErrorHelper.NotFound("Inventory item not found.");

        if (dto.Quantity.HasValue)
            item.Quantity = dto.Quantity.Value;
        if (!string.IsNullOrWhiteSpace(dto.Location))
            item.Location = dto.Location;
        if (!string.IsNullOrWhiteSpace(dto.Status))
            item.Status = dto.Status;

        item.UpdatedAt = DateTime.UtcNow;
        item.UpdatedBy = _claimsService.CurrentUserId;

        await _unitOfWork.InventoryItems.Update(item);
        await _unitOfWork.SaveChangesAsync();

        // Invalidate cache
        await _cacheService.RemoveAsync(GetCacheKey(id));

        _loggerService.Success($"[UpdateAsync] Inventory item {id} updated.");
        return await GetByIdAsync(id) ?? throw ErrorHelper.Internal("Failed to update inventory item.");
    }

    public async Task<bool> DeleteAsync(Guid id)
    {
        var item = await _unitOfWork.InventoryItems.GetByIdAsync(id);
        if (item == null || item.IsDeleted)
            throw ErrorHelper.NotFound("Inventory item not found.");

        item.IsDeleted = true;
        item.DeletedAt = DateTime.UtcNow;
        item.DeletedBy = _claimsService.CurrentUserId;

        await _unitOfWork.InventoryItems.Update(item);
        await _unitOfWork.SaveChangesAsync();

        // Invalidate cache
        await _cacheService.RemoveAsync(GetCacheKey(id));

        _loggerService.Success($"[DeleteAsync] Inventory item {id} deleted.");
        return true;
    }

    private static string GetCacheKey(Guid id)
    {
        return $"inventoryitem:{id}";
    }
}<|MERGE_RESOLUTION|>--- conflicted
+++ resolved
@@ -39,7 +39,6 @@
         _orderService = orderService;
     }
 
-<<<<<<< HEAD
         public async Task<InventoryItemDto> CreateAsync(CreateInventoryItemDto dto, Guid? userId) // specify userId if needed, otherwise use current user
         {
             if (userId.HasValue) 
@@ -63,39 +62,10 @@
                 UserId = userId.Value,
                 ProductId = dto.ProductId,
                 Quantity = dto.Quantity,
-                ReservedQuantity = 0,
-                RestockThreshold = 0,
                 Location = dto.Location ?? string.Empty,
                 Status = dto.Status ?? "Active",
 
             };
-
-           var result=  await _unitOfWork.InventoryItems.AddAsync(item);
-            await _unitOfWork.SaveChangesAsync();
-
-            // Invalidate cache for this item (should not exist, but for safety)
-            await _cacheService.RemoveAsync(GetCacheKey(item.Id));
-
-            _loggerService.Success($"[CreateAsync] Inventory item created for user {userId}, product {product.Name}.");
-            return InventoryItemMapper.ToInventoryItemDto(result) ?? throw ErrorHelper.Internal("Failed to create inventory item.");
-        }
-=======
-    public async Task<InventoryItemDto> CreateAsync(CreateInventoryItemDto dto)
-    {
-        var userId = _claimsService.CurrentUserId;
-        var product = await _unitOfWork.Products.GetByIdAsync(dto.ProductId);
-        if (product == null || product.IsDeleted)
-            throw ErrorHelper.NotFound("Product not found.");
->>>>>>> 961a0551
-
-        var item = new InventoryItem
-        {
-            UserId = userId,
-            ProductId = dto.ProductId,
-            Quantity = dto.Quantity,
-            Location = dto.Location ?? string.Empty,
-            Status = dto.Status ?? "Active"
-        };
 
         var result = await _unitOfWork.InventoryItems.AddAsync(item);
         await _unitOfWork.SaveChangesAsync();
