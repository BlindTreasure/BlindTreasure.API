﻿using BlindTreasure.Application.Interfaces;
using BlindTreasure.Application.Interfaces.Commons;
using BlindTreasure.Application.Utils;
using BlindTreasure.Domain.DTOs.Pagination;
using BlindTreasure.Domain.DTOs.ProductDTOs;
using BlindTreasure.Domain.Entities;
using BlindTreasure.Domain.Enums;
using BlindTreasure.Infrastructure.Commons;
using BlindTreasure.Infrastructure.Interfaces;
using Microsoft.AspNetCore.Http;
using Microsoft.EntityFrameworkCore;

namespace BlindTreasure.Application.Services;

public class ProductService : IProductService
{
    private readonly IBlobService _blobService;
    private readonly ICacheService _cacheService;
    private readonly IClaimsService _claimsService;
    private readonly ILoggerService _logger;
    private readonly IMapperService _mapper;
    private readonly IUnitOfWork _unitOfWork;


    public ProductService(
        IUnitOfWork unitOfWork,
        ILoggerService logger,
        ICacheService cacheService,
        IClaimsService claimsService,
        IMapperService mapper,
        IBlobService blobService)
    {
        _unitOfWork = unitOfWork;
        _logger = logger;
        _cacheService = cacheService;
        _claimsService = claimsService;
        _mapper = mapper;
        _blobService = blobService;
    }

    /// <summary>
    ///     API dùng chung cho mọi role: lấy chi tiết sản phẩm theo Id (không ràng buộc seller).
    /// </summary>
    public async Task<ProductDto?> GetByIdAsync(Guid id)
    {
        var cacheKey = $"product:{id}";
        var cached = await _cacheService.GetAsync<Product>(cacheKey);
        if (cached != null)
        {
            _logger.Info($"[GetByIdAsync] Cache hit for product {id}");
            if (cached.IsDeleted)
                throw ErrorHelper.NotFound("Không tìm thấy sản phẩm.");
            return _mapper.Map<Product, ProductDto>(cached);
        }

        var product = await _unitOfWork.Products.GetQueryable()
            .AsNoTracking()
            .FirstOrDefaultAsync(p => p.Id == id);

        if (product == null || product.IsDeleted)
        {
            _logger.Warn($"[GetByIdAsync] Product {id} not found or deleted.");
            throw ErrorHelper.NotFound("Không tìm thấy sản phẩm.");
        }

        await _cacheService.SetAsync(cacheKey, product, TimeSpan.FromHours(1));
        _logger.Info($"[GetByIdAsync] Product {id} loaded from DB and cached.");
        return _mapper.Map<Product, ProductDto>(product);
    }

    public async Task<Pagination<ProductDto>> GetAllAsync(ProductQueryParameter param)
    {
        _logger.Info($"[GetAllAsync] Public requests product list. Page: {param.PageIndex}, Size: {param.PageSize}");

        var query = _unitOfWork.Products.GetQueryable()
            .Where(p => !p.IsDeleted)
            .AsNoTracking();

        // Filter
        if (!string.IsNullOrWhiteSpace(param.Search))
        {
            var keyword = param.Search.Trim().ToLower();
            query = query.Where(p => p.Name.ToLower().Contains(keyword));
        }

        if (param.CategoryId.HasValue)
            query = query.Where(p => p.CategoryId == param.CategoryId.Value);
        if (param.ProductStatus.HasValue)
            query = query.Where(p => p.Status == param.ProductStatus.ToString());
        if (param.SellerId.HasValue)
            query = query.Where(p => p.SellerId == param.SellerId.Value);

        // Sort: UpdatedAt desc, CreatedAt desc
        query = query.OrderByDescending(p => p.UpdatedAt ?? p.CreatedAt);

        var count = await query.CountAsync();

        List<Product> items;
        if (param.PageIndex == 0)
            items = await query.ToListAsync();
        else
            items = await query
                .Skip((param.PageIndex - 1) * param.PageSize)
                .Take(param.PageSize)
                .ToListAsync();

        var dtos = items.Select(p => _mapper.Map<Product, ProductDto>(p)).ToList();
        var result = new Pagination<ProductDto>(dtos, count, param.PageIndex, param.PageSize);

        var cacheKey =
            $"product:all:public:{param.PageIndex}:{param.PageSize}:{param.Search}:{param.CategoryId}:{param.ProductStatus}:{param.SellerId}:UpdatedAtDesc";
        await _cacheService.SetAsync(cacheKey, result, TimeSpan.FromMinutes(10));
        _logger.Info("[GetAllAsync] Product list loaded from DB and cached.");
        return result;
    }

    public async Task<ProductDto> CreateAsync(ProductSellerCreateDto dto)
    {
        var userId = _claimsService.GetCurrentUserId;
        var seller = await _unitOfWork.Sellers.FirstOrDefaultAsync(s => s.UserId == userId, s => s.User);
        if (seller == null || !seller.IsVerified || seller.Status != SellerStatus.Approved)
            throw ErrorHelper.Forbidden("Seller chưa được xác minh.");

        _logger.Info($"[CreateAsync] Seller {userId} tạo sản phẩm mới: {dto.Name}");

        await ValidateProductDto((ProductCreateDto)dto);

        var product = new Product
        {
            Id = Guid.NewGuid(),
            Name = dto.Name.Trim(),
            Description = dto.Description.Trim(),
            CategoryId = dto.CategoryId,
            Price = dto.Price,
            Stock = dto.Stock,
            Height = dto.Height,
            Material = dto.Material,
            ProductType = dto.ProductType,
            Brand = dto.Brand,
            ImageUrls = new List<string>(),
            SellerId = seller.Id,
            Seller = seller,
            CreatedAt = DateTime.UtcNow,
            CreatedBy = userId,
            IsDeleted = false,
            Status = dto.Status.ToString()
        };

        await _unitOfWork.Products.AddAsync(product);
        await _unitOfWork.SaveChangesAsync();

        if (dto.Images is { Count: > 0 })
        {
            var uploadedUrls = new List<string>();

            foreach (var image in dto.Images.Where(img => img.Length > 0).Take(6))
            {
                var imageUrl = await UploadProductImageAsync(product.Id, image);
                if (!string.IsNullOrEmpty(imageUrl))
                    uploadedUrls.Add(imageUrl);
            }

            if (uploadedUrls.Count > 0)
            {
                // Ghi đè toàn bộ danh sách ảnh, không cộng dồn
                product.ImageUrls = uploadedUrls.Distinct().ToList();
                await _unitOfWork.Products.Update(product);
                await _unitOfWork.SaveChangesAsync();
            }
        }

<<<<<<< HEAD
        await RemoveProductCacheAsync(product.Id, seller.Id);
        _logger.Success($"[CreateAsync] Product {product.Name} created by seller {userId}");
        return _mapper.Map<Product, ProductDto>(product);
    }

    public async Task<ProductDto> UpdateAsync(Guid id, ProductUpdateDto dto, IFormFile? productImageUrl)
=======

        await _cacheService.RemoveByPatternAsync($"product:all:{seller.Id}");
        _logger.Success($"[CreateAsync] Đã tạo sản phẩm {product.Name} với {product.ImageUrls.Count} ảnh.");

        return _mapper.Map<Product, ProductDto>(product);
    }


    public async Task<ProductDto> UpdateAsync(Guid id, ProductUpdateDto dto, IFormFile productImageUrl)
>>>>>>> 2698ec40
    {
        var userId = _claimsService.GetCurrentUserId;
        var product = await _unitOfWork.Products.GetByIdAsync(id);
        if (product == null || product.IsDeleted)
        {
            _logger.Warn($"[UpdateAsync] Product {id} not found or deleted.");
            throw ErrorHelper.NotFound("Không tìm thấy sản phẩm.");
        }

        _logger.Info($"[UpdateAsync] User {userId} updates product {product.Name}");

        // Chỉ cập nhật trường có giá trị khác null
        if (dto.Name != null)
            product.Name = dto.Name.Trim();
        if (dto.Description != null)
            product.Description = dto.Description.Trim();
        if (dto.CategoryId.HasValue)
            product.CategoryId = dto.CategoryId.Value;
        if (dto.Price.HasValue)
            product.Price = dto.Price.Value;
        if (dto.Stock.HasValue)
            product.Stock = dto.Stock.Value;
        //if (dto.Status.HasValue)
        //    product.Status = dto.Status.Value.ToString();
        if (dto.Height.HasValue)
            product.Height = dto.Height.Value;
        if (dto.Material != null)
            product.Material = dto.Material;
        if (dto.ProductType.HasValue)
            product.ProductType = dto.ProductType.Value;
        if (dto.Brand != null)
            product.Brand = dto.Brand;

<<<<<<< HEAD
=======
        // Map các trường update

        product.Name = dto.Name;
        product.Description = dto.Description;
        product.CategoryId = dto.CategoryId;
        product.Price = dto.Price;
        product.Stock = dto.Stock;
        product.Status = dto.Status.ToString();
>>>>>>> 2698ec40
        product.UpdatedAt = DateTime.UtcNow;
        product.UpdatedBy = userId;

        if (productImageUrl.Length > 0)
        {
            var imageUrl = await UploadProductImageAsync(product.Id, productImageUrl);
        }

        await _unitOfWork.Products.Update(product);
        await _unitOfWork.SaveChangesAsync();

        await RemoveProductCacheAsync(id, product.SellerId);

        _logger.Success($"[UpdateAsync] Product {id} updated by user {userId}");
        return _mapper.Map<Product, ProductDto>(product);
    }

    public async Task<ProductDto> DeleteAsync(Guid id)
    {
        var userId = _claimsService.GetCurrentUserId;
        var product = await _unitOfWork.Products.GetByIdAsync(id);
        if (product == null || product.IsDeleted)
        {
            _logger.Warn($"[DeleteAsync] Product {id} not found or deleted.");
            throw ErrorHelper.NotFound("Không tìm thấy sản phẩm.");
        }

        //if (product.SellerId != await GetSellerIdByUserId(userId))
        //    throw ErrorHelper.Forbidden("Không được phép thao tác sản phẩm của Seller khác.");

        product.Status = ProductStatus.InActive.ToString(); // Đặt trạng thái là Deleted
        product.IsDeleted = true;
        product.DeletedAt = DateTime.UtcNow;
        product.DeletedBy = userId;

        await _unitOfWork.Products.Update(product);
        await _unitOfWork.SaveChangesAsync();

        await RemoveProductCacheAsync(id, product.SellerId);

        _logger.Success($"[DeleteAsync] Product {id} soft deleted by user {userId}");
        return _mapper.Map<Product, ProductDto>(product);
    }

    public async Task<string?> UploadProductImageAsync(Guid productId, IFormFile file)
    {
        _logger.Info($"[UploadProductImageAsync] Bắt đầu cập nhật avatar cho product {productId}");

        var product = await _unitOfWork.Products.GetByIdAsync(productId);
        if (product == null || product.IsDeleted)
        {
            _logger.Warn($"[UploadAvatarAsync] Không tìm thấy user {productId} hoặc đã bị xóa.");
            throw ErrorHelper.NotFound("Người dùng không tồn tại hoặc đã bị xóa.");
        }

        if (file == null || file.Length == 0)
        {
            _logger.Warn("[UploadProductImageAsync] File avatar không hợp lệ.");
            throw ErrorHelper.BadRequest("File ảnh không hợp lệ hoặc rỗng.");
        }

        // Sinh tên file duy nhất để tránh trùng (VD: avatar_userId_timestamp.png)
        var fileExtension = Path.GetExtension(file.FileName);
        var fileName =
            $"products/product_thumbnails{productId}_{DateTimeOffset.UtcNow.ToUnixTimeSeconds()}{fileExtension}";

        await using var stream = file.OpenReadStream();
        await _blobService.UploadFileAsync(fileName, stream);

        var fileUrl = await _blobService.GetPreviewUrlAsync(fileName);
        if (string.IsNullOrEmpty(fileUrl))
        {
            _logger.Error($"[UploadAvatarAsync] Không thể lấy URL cho file {fileName}");
            throw ErrorHelper.Internal("Không thể tạo URL cho ảnh đại diện.");
        }

        product.ImageUrls ??= [];
        product.ImageUrls.Add(fileUrl);

        await _unitOfWork.Products.Update(product);
        await _unitOfWork.SaveChangesAsync();

        // Ghi cache theo email và id
        await _cacheService.SetAsync($"product:{product.Id}", product, TimeSpan.FromHours(1));
        await _cacheService.SetAsync($"user:{product.Id}", product, TimeSpan.FromHours(1));

        _logger.Success(
            $"[UploadAvatarAsync] Đã cập nhật image thành công cho product {product.Id} tên {product.Name}");

        return fileUrl;
    }


    #region PRIVATE HELPER METHODS

    private async Task ValidateProductDto(ProductCreateDto dto)
    {
        if (string.IsNullOrWhiteSpace(dto.Name))
            throw ErrorHelper.BadRequest("Tên sản phẩm không được để trống.");
        if (string.IsNullOrWhiteSpace(dto.Description))
            throw ErrorHelper.BadRequest("Mô tả không được để trống.");
        if (dto.Price <= 0)
            throw ErrorHelper.BadRequest("Giá sản phẩm phải lớn hơn 0.");
        if (dto.Stock < 0)
            throw ErrorHelper.BadRequest("Số lượng tồn kho phải >= 0.");
        var categoryExists = await _unitOfWork.Categories.GetQueryable()
            .AnyAsync(c => c.Id == dto.CategoryId && !c.IsDeleted);
        if (!categoryExists)
            throw ErrorHelper.BadRequest("Danh mục sản phẩm không hợp lệ.");
    }

    private async Task ValidateProductDto(ProductUpdateDto dto)
    {
        if (string.IsNullOrWhiteSpace(dto.Name))
            throw ErrorHelper.BadRequest("Tên sản phẩm không được để trống.");
        if (string.IsNullOrWhiteSpace(dto.Description))
            throw ErrorHelper.BadRequest("Mô tả không được để trống.");
        if (dto.Price <= 0)
            throw ErrorHelper.BadRequest("Giá sản phẩm phải lớn hơn 0.");
        if (dto.Stock < 0)
            throw ErrorHelper.BadRequest("Số lượng tồn kho phải >= 0.");
        var categoryExists = await _unitOfWork.Categories.GetQueryable()
            .AnyAsync(c => c.Id == dto.CategoryId && !c.IsDeleted);
        if (!categoryExists)
            throw ErrorHelper.BadRequest("Danh mục sản phẩm không hợp lệ.");
    }

<<<<<<< HEAD
    private async Task RemoveProductCacheAsync(Guid productId, Guid sellerId)
    {
        await _cacheService.RemoveAsync($"product:{productId}");
        await _cacheService.RemoveByPatternAsync($"product:all:{sellerId}");
    }

=======
>>>>>>> 2698ec40
    #endregion
}<|MERGE_RESOLUTION|>--- conflicted
+++ resolved
@@ -169,24 +169,13 @@
             }
         }
 
-<<<<<<< HEAD
         await RemoveProductCacheAsync(product.Id, seller.Id);
-        _logger.Success($"[CreateAsync] Product {product.Name} created by seller {userId}");
+        _logger.Success($"[CreateAsync] Đã tạo sản phẩm {product.Name} với {product.ImageUrls.Count} ảnh.");
+
         return _mapper.Map<Product, ProductDto>(product);
     }
 
-    public async Task<ProductDto> UpdateAsync(Guid id, ProductUpdateDto dto, IFormFile? productImageUrl)
-=======
-
-        await _cacheService.RemoveByPatternAsync($"product:all:{seller.Id}");
-        _logger.Success($"[CreateAsync] Đã tạo sản phẩm {product.Name} với {product.ImageUrls.Count} ảnh.");
-
-        return _mapper.Map<Product, ProductDto>(product);
-    }
-
-
     public async Task<ProductDto> UpdateAsync(Guid id, ProductUpdateDto dto, IFormFile productImageUrl)
->>>>>>> 2698ec40
     {
         var userId = _claimsService.GetCurrentUserId;
         var product = await _unitOfWork.Products.GetByIdAsync(id);
@@ -220,17 +209,16 @@
         if (dto.Brand != null)
             product.Brand = dto.Brand;
 
-<<<<<<< HEAD
-=======
+        await ValidateProductDto(dto);
+
         // Map các trường update
-
+        
         product.Name = dto.Name;
         product.Description = dto.Description;
         product.CategoryId = dto.CategoryId;
         product.Price = dto.Price;
         product.Stock = dto.Stock;
         product.Status = dto.Status.ToString();
->>>>>>> 2698ec40
         product.UpdatedAt = DateTime.UtcNow;
         product.UpdatedBy = userId;
 
@@ -358,14 +346,11 @@
             throw ErrorHelper.BadRequest("Danh mục sản phẩm không hợp lệ.");
     }
 
-<<<<<<< HEAD
     private async Task RemoveProductCacheAsync(Guid productId, Guid sellerId)
     {
         await _cacheService.RemoveAsync($"product:{productId}");
         await _cacheService.RemoveByPatternAsync($"product:all:{sellerId}");
     }
 
-=======
->>>>>>> 2698ec40
     #endregion
 }