--- conflicted
+++ resolved
@@ -366,15 +366,12 @@
             .AsNoTracking()
             .FirstOrDefaultAsync(pt => pt.Id == id && !pt.IsDeleted);
 
-<<<<<<< HEAD
         if (entity == null)
             return null;
 
         return PayoutDtoMapper.ToPayoutTransactionDto(entity);
     }
 
-=======
->>>>>>> 5c0a7178
     // ----------------- PRIVATE HELPER METHODS -----------------
 
     /// <summary>
