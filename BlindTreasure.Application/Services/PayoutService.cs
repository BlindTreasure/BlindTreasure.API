﻿using BlindTreasure.Application.Interfaces;
using BlindTreasure.Application.Interfaces.Commons;
using BlindTreasure.Application.Utils;
using BlindTreasure.Domain.DTOs;
using BlindTreasure.Domain.DTOs.Pagination;
using BlindTreasure.Domain.DTOs.PayoutDTOs;
using BlindTreasure.Domain.Entities;
using BlindTreasure.Domain.Enums;
using BlindTreasure.Infrastructure.Commons;
using BlindTreasure.Infrastructure.Interfaces;
using Microsoft.AspNetCore.Http;
using Microsoft.EntityFrameworkCore;
using OfficeOpenXml;
using OfficeOpenXml.Style;
using System;
using System.Collections.Generic;
using System.Drawing;
using System.IO;
using System.Linq;
using System.Threading;
using System.Threading.Tasks;

namespace BlindTreasure.Application.Services
{
    public class PayoutService : IPayoutService
    {
        private readonly IClaimsService _claimsService;
        private readonly ILoggerService _logger;
        private readonly IOrderService _orderService;
        private readonly IUnitOfWork _unitOfWork;
        private readonly ICurrencyConversionService _currencyConversionService;
        private readonly IStripeService _stripeService;
        private readonly INotificationService _notificationService;
        private readonly IBlobService _blobService;

        private const decimal MINIMUM_PAYOUT_AMOUNT = 100_000m;
        private const decimal PLATFORM_FEE_RATE = 5.0m;
        private const int MINIMUM_DAYS_BETWEEN_PAYOUTS = 7;
        private const int MAX_PROOF_IMAGES = 6;

        public PayoutService(
            IClaimsService claimsService,
            ILoggerService logger,
            IOrderService orderService,
            IUnitOfWork unitOfWork,
            ICurrencyConversionService currencyConversionService,
            IStripeService stripeService,
            INotificationService notificationService,
            IBlobService blobService)
        {
            _claimsService = claimsService;
            _logger = logger;
            _orderService = orderService;
            _unitOfWork = unitOfWork;
            _currencyConversionService = currencyConversionService;
            _stripeService = stripeService;
            _notificationService = notificationService;
            _blobService = blobService;
        }

        #region Public Methods

        public async Task AddCompletedOrderToPayoutAsync(Order order, CancellationToken? ct = default)
        {
            if (!IsOrderEligibleForPayout(order))
            {
                _logger.Warn($"[Payout] Order {order?.Id} is not eligible for payout accumulation.");
                return;
            }

            var payout = await GetOrCreatePendingPayoutAsync(order.SellerId, ct);
            await AddOrderDetailsToPayoutAsync(payout, order, ct);
            await UpdatePayoutAmountsAsync(payout, order);

            _logger.Success($"[Payout] Updated payout {payout.Id} for seller {order.SellerId}. Gross: {payout.GrossAmount:N0}, Net: {payout.NetAmount:N0}.");
        }

        public async Task<Payout?> GetEligiblePayoutForSellerAsync(Guid sellerId)
        {
            // Check 7-day waiting period (commented for testing)
            //if (!await IsSellerEligibleForPayoutAsync(sellerId))
            //    return null;

            var pendingPayout = await GetPendingRequestedPayoutAsync(sellerId);
            if (pendingPayout == null || pendingPayout.NetAmount < MINIMUM_PAYOUT_AMOUNT)
            {
                _logger.Warn($"[Payout] Seller {sellerId} does not have enough funds for payout. NetAmount: {pendingPayout?.NetAmount:N0}.");
                return null;
            }

            _logger.Info($"[Payout] Seller {sellerId} is eligible for payout. NetAmount: {pendingPayout.NetAmount:N0}.");
            return pendingPayout;
        }

        public async Task<bool> ProcessSellerPayoutAsync(Guid sellerId)
        {
            var payout = await GetEligiblePayoutForSellerAsync(sellerId);
            if (payout == null)
            {
                _logger.Warn($"[Payout] Seller {sellerId} is not eligible for payout.");
                return false;
            }

            var seller = await GetSellerWithStripeAccountAsync(sellerId);
            if (seller?.StripeAccountId == null)
            {
                _logger.Warn($"[Payout] Seller {sellerId} does not have a Stripe account.");
                return false;
            }

            try
            {
                await ExecuteStripePayoutAsync(payout, seller);
                await CreatePayoutLogAsync(payout.Id, PayoutStatus.REQUESTED, PayoutStatus.PROCESSING, "SELLER_REQUEST", "Seller requested payout.");
                await NotifySellerPayoutProcessingAsync(seller, payout);

                _logger.Success($"[Payout] Seller {sellerId} payout {payout.Id} moved to PROCESSING.");
                return true;
            }
            catch (Exception ex)
            {
                await HandlePayoutFailureAsync(payout, ex);
                return false;
            }
        }

        public async Task<PayoutCalculationResultDto> GetUpcomingPayoutForCurrentSellerAsync()
        {
            var seller = await GetCurrentSellerAsync();
            var hasRequestedPayout = await GetRequestedPayoutAsync(seller.Id);
            var pendingPayout = await GetPendingPayoutWithDetailsAsync(seller.Id);

            if (pendingPayout == null)
                return null;

            var orderDetailSummaries = CreateOrderDetailSummaries(pendingPayout);
            var payoutEligibility = await GetPayoutEligibilityAsync(seller, pendingPayout, hasRequestedPayout);

            return new PayoutCalculationResultDto
            {
                SellerId = seller.Id,
                SellerName = seller.CompanyName ?? seller.User?.FullName ?? "",
                SellerEmail = seller.User?.Email ?? "",
                StripeAccountId = seller.StripeAccountId,
                GrossAmount = pendingPayout.GrossAmount,
                PlatformFeeRate = pendingPayout.PlatformFeeRate,
                PlatformFeeAmount = pendingPayout.PlatformFeeAmount,
                NetAmount = pendingPayout.NetAmount,
                TotalOrderDetails = orderDetailSummaries.Count,
                TotalOrders = orderDetailSummaries.Select(x => x.OrderId).Distinct().Count(),
                CanPayout = payoutEligibility.CanPayout,
                PayoutBlockReason = payoutEligibility.BlockReason,
                OrderDetailSummaries = orderDetailSummaries
            };
        }

        public async Task<List<PayoutListResponseDto>> GetSellerPayoutsForPeriodAsync(PayoutCalculationRequestDto req)
        {
            var seller = await GetCurrentSellerAsync();
            var payouts = await GetPayoutsInPeriodAsync(seller.Id, req.PeriodStart, req.PeriodEnd);

            return payouts.Select(p => CreatePayoutListResponse(p, seller)).ToList();
        }

        public async Task<PayoutDetailResponseDto?> GetPayoutDetailByIdAsync(Guid payoutId)
        {
            var payout = await GetPayoutWithFullDetailsAsync(payoutId);
            if (payout == null)
                return null;

            return CreatePayoutDetailResponse(payout);
        }

        public async Task<PayoutDetailResponseDto?> RequestPayoutAsync(Guid sellerId)
        {
            await ValidatePayoutRequestAsync(sellerId);

            var seller = await GetSellerAsync(sellerId);
            var payout = await GetPendingPayoutWithDetailsAsync(sellerId);

            if (payout == null)
            {
                _logger.Warn($"[Payout] Seller {sellerId} không có payout nào ở trạng thái PENDING.");
                return null;
            }

            await ValidatePayoutEligibilityAsync(seller, payout);
            await UpdatePayoutToRequestedAsync(payout);

            _logger.Success($"[Payout] Seller {sellerId} đã gửi yêu cầu rút tiền cho payout {payout.Id}.");
            return await GetPayoutDetailByIdAsync(payout.Id);
        }

        public async Task<MemoryStream> ExportLatestPayoutProofAsync()
        {
            var seller = await GetCurrentSellerAsync();
            var payout = await GetLatestProcessingPayoutAsync(seller.Id);

            if (payout == null)
                throw ErrorHelper.BadRequest("Not found the newest handling payout to show");

            return GeneratePayoutExcel(new List<Payout> { payout }, seller);
        }

        public async Task<MemoryStream> ExportPayoutByIdAsync(Guid payoutId)
        {
            var seller = await GetCurrentSellerAsync();
            var payout = await GetPayoutForSellerAsync(payoutId, seller.Id);

            if (payout == null)
                throw new InvalidOperationException("Payout not found.");

            return GeneratePayoutExcel(new List<Payout> { payout }, seller);
        }

        public async Task<Pagination<PayoutListResponseDto>> GetPayoutsForAdminAsync(PayoutAdminQueryParameter param)
        {
            return await GetPayoutsPaginatedAsync(param);
        }

        public async Task<Pagination<PayoutListResponseDto>> GetPayoutsForCurrentSellerAsync(PayoutAdminQueryParameter param)
        {
            var seller = await GetCurrentSellerAsync();
            return await GetPayoutsPaginatedAsync(param, seller.Id);
        }

        public async Task<PayoutDetailResponseDto?> AdminConfirmPayoutWithProofAsync(Guid payoutId, List<IFormFile> files, Guid adminUserId)
        {
            ValidateProofImages(files);

            var payout = await GetPayoutForConfirmationAsync(payoutId);
            var uploadedUrls = await UploadProofImagesAsync(payoutId, files);

            await CompletePayoutAsync(payout, uploadedUrls, adminUserId);
            await NotifySellerPayoutCompletedAsync(payout);

            _logger.Success($"[Payout] Admin confirmed payout {payout.Id} for seller {payout.SellerId}.");
            return await GetPayoutDetailByIdAsync(payout.Id);
        }

        #endregion

        #region Private Helper Methods

        private bool IsOrderEligibleForPayout(Order order)
        {
            return order != null && order.Status == OrderStatus.COMPLETED.ToString();
        }

        private async Task<Payout> GetOrCreatePendingPayoutAsync(Guid sellerId, CancellationToken? ct)
        {
            var (periodStart, periodEnd) = await CalculatePayoutPeriodAsync(sellerId);

            var payout = await _unitOfWork.Payouts.GetQueryable()
                .FirstOrDefaultAsync(p =>
                    p.SellerId == sellerId &&
                    p.PeriodStart == periodStart &&
                    p.PeriodEnd == periodEnd &&
                    p.Status == PayoutStatus.PENDING, ct ?? CancellationToken.None);

            if (payout == null)
            {
                payout = new Payout
                {
                    SellerId = sellerId,
                    PeriodStart = periodStart,
                    PeriodEnd = periodEnd,
                    PeriodType = PayoutPeriodType.WEEKLY,
                    Status = PayoutStatus.PENDING,
                    GrossAmount = 0,
                    PlatformFeeRate = PLATFORM_FEE_RATE,
                    PlatformFeeAmount = 0,
                    NetAmount = 0
                };
                payout = await _unitOfWork.Payouts.AddAsync(payout);
                await _unitOfWork.SaveChangesAsync();

                _logger.Info($"[Payout] Created new pending payout for seller {sellerId} for period {periodStart:yyyy-MM-dd} - {periodEnd:yyyy-MM-dd}.");
            }

            return payout;
        }

        private async Task<(DateTime periodStart, DateTime periodEnd)> CalculatePayoutPeriodAsync(Guid sellerId)
        {
            var now = DateTime.UtcNow;
            var currentMonday = now.Date.AddDays(-(int)now.DayOfWeek);

            var lastPayout = await _unitOfWork.Payouts.GetQueryable()
                .Where(p => p.SellerId == sellerId)
                .OrderByDescending(p => p.PeriodEnd)
                .FirstOrDefaultAsync();

            if (lastPayout != null && lastPayout.Status != PayoutStatus.PENDING && lastPayout.PeriodEnd >= currentMonday)
            {
                var periodStart = lastPayout.PeriodEnd.AddDays(1);
                return (periodStart, periodStart.AddDays(6));
            }

            return (currentMonday, currentMonday.AddDays(6));
        }

        private async Task AddOrderDetailsToPayoutAsync(Payout payout, Order order, CancellationToken? ct)
        {
            foreach (var od in order.OrderDetails.Where(od => od.Status != OrderDetailItemStatus.CANCELLED))
            {
                if (await IsOrderDetailAlreadyInPayoutAsync(payout.Id, od.Id, ct))
                {
                    _logger.Warn($"[Payout] OrderDetail {od.Id} already included in payout {payout.Id}. Skipping.");
                    continue;
                }

                var payoutDetail = CreatePayoutDetail(payout.Id, od);
                await _unitOfWork.PayoutDetails.AddAsync(payoutDetail);
                payout.GrossAmount += payoutDetail.ContributedAmount;

                _logger.Info($"[Payout] Added OrderDetail {od.Id} to payout {payout.Id}.");
            }
        }

        private async Task<bool> IsOrderDetailAlreadyInPayoutAsync(Guid payoutId, Guid orderDetailId, CancellationToken? ct)
        {
            return await _unitOfWork.PayoutDetails.GetQueryable()
                .AnyAsync(pd => pd.PayoutId == payoutId && pd.OrderDetailId == orderDetailId, ct ?? CancellationToken.None);
        }

        private PayoutDetail CreatePayoutDetail(Guid payoutId, OrderDetail od)
        {
            return new PayoutDetail
            {
                PayoutId = payoutId,
                OrderDetailId = od.Id,
                OrderId = od.OrderId,
                OriginalAmount = od.TotalPrice,
                DiscountAmount = od.DetailDiscountPromotion ?? 0,
                FinalAmount = od.FinalDetailPrice ?? od.TotalPrice,
                RefundAmount = 0,
                ContributedAmount = od.FinalDetailPrice ?? od.TotalPrice,
                CalculatedAt = DateTime.UtcNow
            };
        }

        private async Task UpdatePayoutAmountsAsync(Payout payout, Order order)
        {
            payout.PlatformFeeAmount = Math.Round(payout.GrossAmount * payout.PlatformFeeRate / 100m, 2);
            payout.NetAmount = payout.GrossAmount - payout.PlatformFeeAmount;
            order.PayoutId = payout.Id;

            await _unitOfWork.Payouts.Update(payout);
            await _unitOfWork.SaveChangesAsync();
        }

        private async Task<bool> IsSellerEligibleForPayoutAsync(Guid sellerId)
        {
            var lastPayout = await _unitOfWork.Payouts.GetQueryable()
                .Where(p => p.SellerId == sellerId &&
                            (p.Status == PayoutStatus.COMPLETED || p.Status == PayoutStatus.PROCESSING))
                .OrderByDescending(p => p.CompletedAt ?? p.ProcessedAt ?? p.CreatedAt)
                .FirstOrDefaultAsync();

            if (lastPayout != null)
            {
                var lastDate = lastPayout.CompletedAt ?? lastPayout.ProcessedAt ?? lastPayout.CreatedAt;
                if ((DateTime.UtcNow - lastDate).TotalDays < MINIMUM_DAYS_BETWEEN_PAYOUTS)
                {
                    _logger.Warn($"[Payout] Seller {sellerId} must wait {MINIMUM_DAYS_BETWEEN_PAYOUTS} days between payouts. Last payout: {lastDate:yyyy-MM-dd}.");
                    return false;
                }
            }

            return true;
        }

        private async Task<Payout?> GetPendingRequestedPayoutAsync(Guid sellerId)
        {
            return await _unitOfWork.Payouts.GetQueryable()
                .Where(p => p.SellerId == sellerId && p.Status == PayoutStatus.REQUESTED)
                .OrderByDescending(p => p.CreatedAt)
                .FirstOrDefaultAsync();
        }

        private async Task<Seller?> GetSellerWithStripeAccountAsync(Guid sellerId)
        {
            return await _unitOfWork.Sellers.GetByIdAsync(sellerId);
        }

        private async Task ExecuteStripePayoutAsync(Payout payout, Seller seller)
        {
            var rate = await _currencyConversionService.GetVNDToUSDRate();
            if (rate == null || rate <= 0)
                throw new InvalidOperationException("Currency conversion rate is invalid.");

            decimal usdAmount = payout.NetAmount / rate.Value * 100;

            var transfer = await _stripeService.PayoutToSellerAsync(payout.Id,
                seller.StripeAccountId,
                usdAmount,
                "usd",
                $"Payout for seller {seller.Id} - period {payout.PeriodStart:yyyy-MM-dd} to {payout.PeriodEnd:yyyy-MM-dd}");

            payout.Status = PayoutStatus.PROCESSING;
            payout.ProcessedAt = DateTime.UtcNow;
            payout.StripeTransferId = transfer.Id;
            payout.StripeDestinationAccount = seller.StripeAccountId;

            await _unitOfWork.Payouts.Update(payout);
            await _unitOfWork.SaveChangesAsync();
        }

        private async Task HandlePayoutFailureAsync(Payout payout, Exception ex)
        {
            payout.Status = PayoutStatus.FAILED;
            await _unitOfWork.Payouts.Update(payout);

            await CreatePayoutLogAsync(payout.Id, PayoutStatus.REQUESTED, PayoutStatus.FAILED,
                "SELLER_REQUEST", "Stripe payout failed.", ex.Message);

            await _unitOfWork.SaveChangesAsync();
            _logger.Warn($"[Payout] Stripe payout failed for seller {payout.SellerId}: {ex.Message}");
        }

        private async Task CreatePayoutLogAsync(Guid payoutId, PayoutStatus fromStatus, PayoutStatus toStatus,
            string action, string details, string errorMessage = null)
        {
            var log = new PayoutLog
            {
                PayoutId = payoutId,
                FromStatus = fromStatus,
                ToStatus = toStatus,
                Action = action,
                Details = details,
                TriggeredByUserId = _claimsService.CurrentUserId == Guid.Empty ? null : _claimsService.CurrentUserId,
                LoggedAt = DateTime.UtcNow,
                ErrorMessage = errorMessage
            };

            await _unitOfWork.PayoutLogs.AddAsync(log);
        }

        private async Task<Seller> GetCurrentSellerAsync()
        {
            var userId = _claimsService.CurrentUserId;
            var seller = await _unitOfWork.Sellers.GetQueryable()
                .Include(s => s.User)
                .FirstOrDefaultAsync(s => s.UserId == userId);

            if (seller == null)
                throw ErrorHelper.BadRequest("Seller profile not found.");

            return seller;
        }

        private async Task<Seller> GetSellerAsync(Guid sellerId)
        {
            var seller = await _unitOfWork.Sellers.GetByIdAsync(sellerId);
            if (seller == null)
                throw ErrorHelper.BadRequest($"Seller {sellerId} không tồn tại.");
            return seller;
        }

        private async Task<Payout?> GetRequestedPayoutAsync(Guid sellerId)
        {
            return await _unitOfWork.Payouts.GetQueryable()
                .FirstOrDefaultAsync(p => p.SellerId == sellerId && p.Status == PayoutStatus.REQUESTED);
        }

        private async Task<Payout?> GetPendingPayoutWithDetailsAsync(Guid sellerId)
        {
            return await _unitOfWork.Payouts.GetQueryable().AsNoTracking()
                .Include(p => p.PayoutDetails).ThenInclude(o => o.OrderDetail).ThenInclude(o => o.Order)
                .FirstOrDefaultAsync(p => p.SellerId == sellerId && p.Status == PayoutStatus.PENDING);
        }

        private List<PayoutDetailSummaryDto> CreateOrderDetailSummaries(Payout payout)
        {
            return payout.PayoutDetails.Select(pd => new PayoutDetailSummaryDto
            {
                OrderDetailId = pd.OrderDetailId,
                OrderId = pd.OrderDetail.OrderId,
                Quantity = pd.OrderDetail.Quantity,
                OriginalAmount = pd.OriginalAmount,
                DiscountAmount = pd.DiscountAmount,
                FinalAmount = pd.FinalAmount,
                RefundAmount = pd.RefundAmount,
                ContributedAmount = pd.ContributedAmount,
                OrderCompletedAt = pd.OrderDetail.Order.CompletedAt ?? DateTime.MinValue
            }).ToList();
        }

        private async Task<(bool CanPayout, string BlockReason)> GetPayoutEligibilityAsync(Seller seller, Payout payout, Payout hasRequestedPayout)
        {
            if (hasRequestedPayout != null)
                return (false, $"Bạn đang có một yêu cầu rút tiền chưa được duyệt. PayoutId {hasRequestedPayout.Id}");

            if (seller.StripeAccountId == null)
                return (false, "Seller chưa liên kết Stripe account.");

            if (payout.NetAmount < MINIMUM_PAYOUT_AMOUNT)
                return (false, "Số tiền chưa đủ tối thiểu để rút.");

            // TODO: Uncomment this block when ready for production
            /*
            // Check 7-day waiting period
            var lastPayout = await _unitOfWork.Payouts.GetQueryable()
                .Where(p => p.SellerId == seller.Id &&
                            (p.Status == PayoutStatus.COMPLETED || p.Status == PayoutStatus.PROCESSING))
                .OrderByDescending(p => p.CompletedAt ?? p.ProcessedAt ?? p.CreatedAt)
                .FirstOrDefaultAsync();

            if (lastPayout != null)
            {
                var lastDate = lastPayout.CompletedAt ?? lastPayout.ProcessedAt ?? lastPayout.CreatedAt;
                var daysSinceLast = (DateTime.UtcNow - lastDate).TotalDays;
                if (daysSinceLast < MINIMUM_DAYS_BETWEEN_PAYOUTS)
                {
                    return (false, $"Bạn phải chờ đủ {MINIMUM_DAYS_BETWEEN_PAYOUTS} ngày kể từ lần rút tiền gần nhất ({lastDate:yyyy-MM-dd}).");
                }
            }
            */

            return (true, null);
        }

        private async Task<List<Payout>> GetPayoutsInPeriodAsync(Guid sellerId, DateTime periodStart, DateTime periodEnd)
        {
            return await _unitOfWork.Payouts.GetQueryable()
                .Where(p => p.SellerId == sellerId &&
                            p.PeriodStart >= periodStart.Date &&
                            p.PeriodEnd <= periodEnd.Date)
                .OrderByDescending(p => p.CreatedAt)
                .ToListAsync();
        }

        private PayoutListResponseDto CreatePayoutListResponse(Payout p, Seller seller)
        {
            return new PayoutListResponseDto
            {
                Id = p.Id,
                SellerId = p.SellerId,
                SellerName = seller.CompanyName ?? seller.User?.FullName ?? "",
                PeriodStart = p.PeriodStart,
                PeriodEnd = p.PeriodEnd,
                PeriodType = p.PeriodType.ToString(),
                GrossAmount = p.GrossAmount,
                NetAmount = p.NetAmount,
                PlatformFeeAmount = p.PlatformFeeAmount,
                Status = p.Status.ToString(),
                CreatedAt = p.CreatedAt,
                ProcessedAt = p.ProcessedAt,
                CompletedAt = p.CompletedAt,
                StripeTransferId = p.StripeTransferId,
                FailureReason = p.FailureReason,
                RetryCount = p.RetryCount,
                ProofImageUrls = p.ProofImageUrls
            };
        }

        private async Task<Payout?> GetPayoutWithFullDetailsAsync(Guid payoutId)
        {
            return await _unitOfWork.Payouts.GetQueryable()
                .Include(p => p.PayoutDetails).ThenInclude(o => o.OrderDetail).ThenInclude(o => o.Order)
                .Include(p => p.PayoutLogs)
                .Include(p => p.Seller).ThenInclude(s => s.User)
                .FirstOrDefaultAsync(p => p.Id == payoutId);
        }

        private PayoutDetailResponseDto CreatePayoutDetailResponse(Payout payout)
        {
            var seller = payout.Seller;
            var payoutDetails = CreateOrderDetailSummaries(payout);
            var payoutLogs = CreatePayoutLogDtos(payout.PayoutLogs);

            return new PayoutDetailResponseDto
            {
                Id = payout.Id,
                SellerId = seller.Id,
                SellerName = seller.CompanyName ?? seller.User?.FullName ?? "",
                SellerEmail = seller.User?.Email ?? "",
                PeriodStart = payout.PeriodStart,
                PeriodEnd = payout.PeriodEnd,
                PeriodType = payout.PeriodType.ToString(),
                GrossAmount = payout.GrossAmount,
                PlatformFeeRate = payout.PlatformFeeRate,
                PlatformFeeAmount = payout.PlatformFeeAmount,
                NetAmount = payout.NetAmount,
                Status = payout.Status.ToString(),
                CreatedAt = payout.CreatedAt,
                ProcessedAt = payout.ProcessedAt,
                CompletedAt = payout.CompletedAt,
                StripeTransferId = payout.StripeTransferId,
                StripeDestinationAccount = payout.StripeDestinationAccount,
                Notes = payout.Notes,
                FailureReason = payout.FailureReason,
                RetryCount = payout.RetryCount,
                NextRetryAt = payout.NextRetryAt,
                PayoutDetails = payoutDetails,
                PayoutLogs = payoutLogs,
                ProofImageUrls = payout.ProofImageUrls
            };
        }

        private List<PayoutLogDto> CreatePayoutLogDtos(ICollection<PayoutLog> payoutLogs)
        {
            return payoutLogs.Select(log => new PayoutLogDto
            {
                Id = log.Id,
                FromStatus = log.FromStatus.ToString(),
                ToStatus = log.ToStatus.ToString(),
                Action = log.Action,
                Details = log.Details,
                ErrorMessage = log.ErrorMessage,
                TriggeredByUserName = log.TriggeredByUser?.FullName ?? "",
                LoggedAt = log.LoggedAt
            }).ToList();
        }

        private async Task ValidatePayoutRequestAsync(Guid sellerId)
        {
            var hasRequestedPayout = await GetRequestedPayoutAsync(sellerId);
            if (hasRequestedPayout != null)
            {
                throw ErrorHelper.BadRequest($"[Payout] Seller {sellerId} đã có một yêu cầu rút tiền chưa được duyệt. PayoutId {hasRequestedPayout.Id}");
            }
        }

        private async Task ValidatePayoutEligibilityAsync(Seller seller, Payout payout)
        {
            bool canPayout = seller.StripeAccountId != null && payout.NetAmount >= MINIMUM_PAYOUT_AMOUNT;

            if (!canPayout)
            {
                var reason = seller.StripeAccountId == null
                    ? "Seller chưa liên kết Stripe account."
                    : "Số tiền chưa đủ tối thiểu để rút.";

                _logger.Warn($"[Payout] Seller {seller.Id} không đủ điều kiện rút tiền: {reason}");
                throw ErrorHelper.BadRequest($"[Payout] {reason}");
            }
        }

        private async Task UpdatePayoutToRequestedAsync(Payout payout)
        {
            var now = DateTime.UtcNow;
            payout.PeriodEnd = now.Date.AddDays(7 - (int)now.DayOfWeek - 1);
            payout.Status = PayoutStatus.REQUESTED;
            payout.ProcessedAt = now;

            await _unitOfWork.Payouts.Update(payout);

            await CreatePayoutLogAsync(payout.Id, PayoutStatus.PENDING, PayoutStatus.REQUESTED,
                "SELLER_REQUEST", "Seller gửi yêu cầu rút tiền.");

            await _unitOfWork.SaveChangesAsync();
        }

        private async Task<Payout?> GetLatestProcessingPayoutAsync(Guid sellerId)
        {
            return await _unitOfWork.Payouts.GetQueryable()
                .Include(p => p.PayoutDetails).ThenInclude(pd => pd.OrderDetail)
                .OrderByDescending(p => p.CreatedAt)
                .FirstOrDefaultAsync(p => p.SellerId == sellerId && p.Status == PayoutStatus.PROCESSING);
        }

        private async Task<Payout?> GetPayoutForSellerAsync(Guid payoutId, Guid sellerId)
        {
            return await _unitOfWork.Payouts.GetQueryable()
                .Include(p => p.PayoutDetails).ThenInclude(pd => pd.OrderDetail)
                .FirstOrDefaultAsync(p => p.Id == payoutId && p.SellerId == sellerId);
        }

        private async Task<Pagination<PayoutListResponseDto>> GetPayoutsPaginatedAsync(PayoutAdminQueryParameter param, Guid? sellerId = null)
        {
            var query = BuildPayoutQuery(param, sellerId);
            var totalCount = await query.CountAsync();

            var payouts = param.PageIndex == 0
                ? await query.ToListAsync()
                : await query.Skip((param.PageIndex - 1) * param.PageSize).Take(param.PageSize).ToListAsync();

            var items = payouts.Select(p => CreatePayoutListResponseFromPayout(p)).ToList();
            return new Pagination<PayoutListResponseDto>(items, totalCount, param.PageIndex, param.PageSize);
        }

        private IQueryable<Payout> BuildPayoutQuery(PayoutAdminQueryParameter param, Guid? sellerId = null)
        {
            var query = _unitOfWork.Payouts.GetQueryable()
                .Include(p => p.Seller).ThenInclude(s => s.User)
                .Include(p => p.PayoutDetails).ThenInclude(p => p.OrderDetail)
                .Where(p => !p.Seller.IsDeleted);

            if (sellerId.HasValue)
                query = query.Where(p => p.SellerId == sellerId.Value);

            if (param.Status.HasValue)
                query = query.Where(p => p.Status == param.Status.Value);

            if (param.SellerId.HasValue)
                query = query.Where(p => p.SellerId == param.SellerId.Value);

            if (param.PeriodStart.HasValue)
                query = query.Where(p => p.PeriodStart >= param.PeriodStart.Value);

            if (param.PeriodEnd.HasValue)
                query = query.Where(p => p.PeriodEnd <= param.PeriodEnd.Value);

            return query.OrderByDescending(p => p.CreatedAt);
        }

        private PayoutListResponseDto CreatePayoutListResponseFromPayout(Payout p)
        {
            return new PayoutListResponseDto
            {
                Id = p.Id,
                SellerId = p.SellerId,
                SellerName = p.Seller.CompanyName ?? p.Seller.User?.FullName ?? "",
                PeriodStart = p.PeriodStart,
                PeriodEnd = p.PeriodEnd,
                PeriodType = p.PeriodType.ToString(),
                GrossAmount = p.GrossAmount,
                NetAmount = p.NetAmount,
                PlatformFeeAmount = p.PlatformFeeAmount,
                Status = p.Status.ToString(),
                CreatedAt = p.CreatedAt,
                ProcessedAt = p.ProcessedAt,
                CompletedAt = p.CompletedAt,
                StripeTransferId = p.StripeTransferId,
                FailureReason = p.FailureReason,
                RetryCount = p.RetryCount,
                ProofImageUrls = p.ProofImageUrls
            };
        }

        private void ValidateProofImages(List<IFormFile> files)
        {
            if (files == null || files.Count == 0 || files.All(f => f.Length == 0))
                throw ErrorHelper.BadRequest("No valid proof images provided.");
        }

        private async Task<Payout> GetPayoutForConfirmationAsync(Guid payoutId)
        {
            var payout = await _unitOfWork.Payouts.GetQueryable()
                .Include(p => p.Seller).ThenInclude(s => s.User)
                .Include(p => p.PayoutLogs)
                .FirstOrDefaultAsync(p => p.Id == payoutId);

            if (payout == null)
                throw ErrorHelper.NotFound("Payout not found.");

            if (payout.Status != PayoutStatus.PROCESSING)
                throw ErrorHelper.BadRequest("Only payouts in PROCESSING status can be confirmed.");

            return payout;
        }

        private async Task<List<string>> UploadProofImagesAsync(Guid payoutId, List<IFormFile> files)
        {
            var uploadedUrls = new List<string>();
            foreach (var file in files.Where(f => f.Length > 0).Take(MAX_PROOF_IMAGES))
            {
                var fileExtension = Path.GetExtension(file.FileName);
                var fileName = $"payouts/proof_{payoutId}_{Guid.NewGuid():N}{fileExtension}";

                await using var stream = file.OpenReadStream();
                await _blobService.UploadFileAsync(fileName, stream);

                var fileUrl = await _blobService.GetPreviewUrlAsync(fileName);
                if (string.IsNullOrEmpty(fileUrl))
                    throw ErrorHelper.Internal("Cannot get proof image url.");

                uploadedUrls.Add(fileUrl);
            }
            return uploadedUrls;
        }

        private async Task CompletePayoutAsync(Payout payout, List<string> uploadedUrls, Guid adminUserId)
        {
<<<<<<< HEAD
=======
            if (files == null || files.Count == 0 || files.All(f => f.Length == 0))
                throw ErrorHelper.BadRequest("No valid proof images provided.");

            var payout = await _unitOfWork.Payouts.GetQueryable()
                .Include(p => p.Seller).ThenInclude(s => s.User)
                .Include(p => p.PayoutLogs)
                .FirstOrDefaultAsync(p => p.Id == payoutId);

            if (payout == null)
                throw ErrorHelper.NotFound("Payout not found.");

            //if (payout.Status != PayoutStatus.PROCESSING  ||  payout.Status != )
            //    throw ErrorHelper.BadRequest("Only payouts in PENDING OR COMPLETED status can be confirmed.");

            // Use helper to upload images
            var uploadedUrls = await UploadProofImagesAsync(payoutId, files);

            // Update payout
>>>>>>> 70f49aa7
            payout.ProofImageUrls = uploadedUrls;
            payout.Status = PayoutStatus.COMPLETED;
            payout.CompletedAt = DateTime.UtcNow;

            await _unitOfWork.Payouts.Update(payout);

            await CreatePayoutLogWithTriggerUserAsync(payout.Id, PayoutStatus.PROCESSING, PayoutStatus.COMPLETED,
                "ADMIN_CONFIRM", $"Admin confirmed payout and uploaded {uploadedUrls.Count} proof images.", null, adminUserId);

            await _unitOfWork.SaveChangesAsync();
        }

        private async Task CreatePayoutLogWithTriggerUserAsync(Guid payoutId, PayoutStatus fromStatus, PayoutStatus toStatus,
            string action, string details, string errorMessage = null, Guid? triggeredByUserId = null)
        {
            var log = new PayoutLog
            {
                PayoutId = payoutId,
                FromStatus = fromStatus,
                ToStatus = toStatus,
                Action = action,
                Details = details,
                TriggeredByUserId = triggeredByUserId ?? (_claimsService.CurrentUserId == Guid.Empty ? null : _claimsService.CurrentUserId),
                LoggedAt = DateTime.UtcNow,
                ErrorMessage = errorMessage
            };

            await _unitOfWork.PayoutLogs.AddAsync(log);
        }

        private async Task NotifySellerPayoutProcessingAsync(Seller seller, Payout payout)
        {
            var notificationDto = new NotificationDto
            {
                Title = "Payout is being processed",
                Message = $"Your payout for period {payout.PeriodStart:yyyy-MM-dd} to {payout.PeriodEnd:yyyy-MM-dd} is being processed. Amount: {payout.NetAmount:N0} VND.",
                Type = NotificationType.System,
                SourceUrl = null
            };
            await _notificationService.PushNotificationToUser(seller.UserId, notificationDto);
        }

        private async Task NotifySellerPayoutCompletedAsync(Payout payout)
        {
            if (payout.Seller?.User != null)
            {
                var notificationDto = new NotificationDto
                {
                    Title = "Payout Completed",
                    Message = $"Your payout for period {payout.PeriodStart:yyyy-MM-dd} to {payout.PeriodEnd:yyyy-MM-dd} has been completed. Please check your account.",
                    Type = NotificationType.System,
                    SourceUrl = null
                };
                await _notificationService.PushNotificationToUser(payout.Seller.User.Id, notificationDto);
            }
        }

        #endregion

        #region Excel Generation

        private MemoryStream GeneratePayoutExcel(List<Payout> payouts, Seller seller)
        {
            ExcelPackage.LicenseContext = LicenseContext.NonCommercial;
            var package = new ExcelPackage();

            CreatePayoutSummarySheet(package, payouts, seller);
            CreatePayoutDetailsSheet(package, payouts);

            var stream = new MemoryStream();
            package.SaveAs(stream);
            if (stream.CanSeek) stream.Position = 0;
            return stream;
        }

        private void CreatePayoutSummarySheet(ExcelPackage package, List<Payout> payouts, Seller seller)
        {
            var ws = package.Workbook.Worksheets.Add("Payouts");
            var headers = new[]
            {
                "SellerName", "SellerEmail", "StripeAccountId", "PeriodStart", "PeriodEnd", "GrossAmount",
                "PlatformFeeAmount", "NetAmount", "Status", "CreatedAt", "ProcessedAt", "CompletedAt",
                "StripeTransferId", "FailureReason"
            };

            // Create headers
            for (int i = 0; i < headers.Length; i++)
            {
                var cell = ws.Cells[1, i + 1];
                cell.Value = headers[i];
                cell.Style.Font.Bold = true;
                cell.Style.Fill.PatternType = ExcelFillStyle.Solid;
                cell.Style.Fill.BackgroundColor.SetColor(Color.LightGreen);
                cell.Style.HorizontalAlignment = ExcelHorizontalAlignment.Center;
            }

            // Fill data
            for (int i = 0; i < payouts.Count; i++)
            {
                var p = payouts[i];
                var row = i + 2;

                ws.Cells[row, 1].Value = seller.CompanyName ?? seller.User?.FullName ?? "";
                ws.Cells[row, 2].Value = seller.User?.Email ?? "";
                ws.Cells[row, 3].Value = seller.StripeAccountId ?? "";
                ws.Cells[row, 4].Value = p.PeriodStart.ToString("yyyy-MM-dd");
                ws.Cells[row, 5].Value = p.PeriodEnd.ToString("yyyy-MM-dd");
                ws.Cells[row, 6].Value = p.GrossAmount;
                ws.Cells[row, 7].Value = p.PlatformFeeAmount;
                ws.Cells[row, 8].Value = p.NetAmount;
                ws.Cells[row, 9].Value = p.Status.ToString();
                ws.Cells[row, 10].Value = p.CreatedAt.ToString("yyyy-MM-dd HH:mm:ss");
                ws.Cells[row, 11].Value = p.ProcessedAt?.ToString("yyyy-MM-dd HH:mm:ss") ?? "";
                ws.Cells[row, 12].Value = p.CompletedAt?.ToString("yyyy-MM-dd HH:mm:ss") ?? "";
                ws.Cells[row, 13].Value = p.StripeTransferId ?? "";
                ws.Cells[row, 14].Value = p.FailureReason ?? "";
            }

            ws.Cells[ws.Dimension.Address].AutoFitColumns();
        }

        private void CreatePayoutDetailsSheet(ExcelPackage package, List<Payout> payouts)
        {
            var wsDetail = package.Workbook.Worksheets.Add("Payout Details");
            var detailHeaders = new[]
            {
                "PayoutId", "OrderDetailId", "OrderId", "ProductName", "Quantity", "OriginalAmount",
                "DiscountAmount", "FinalAmount", "RefundAmount", "ContributedAmount", "OrderCompletedAt"
            };

            // Create headers
            for (int i = 0; i < detailHeaders.Length; i++)
            {
                var cell = wsDetail.Cells[1, i + 1];
                cell.Value = detailHeaders[i];
                cell.Style.Font.Bold = true;
                cell.Style.Fill.PatternType = ExcelFillStyle.Solid;
                cell.Style.Fill.BackgroundColor.SetColor(Color.LightBlue);
                cell.Style.HorizontalAlignment = ExcelHorizontalAlignment.Center;
            }

            // Fill data
            int row = 2;
            foreach (var p in payouts)
            {
                foreach (var pd in p.PayoutDetails)
                {
                    wsDetail.Cells[row, 1].Value = p.Id.ToString();
                    wsDetail.Cells[row, 2].Value = pd.OrderDetailId.ToString();
                    wsDetail.Cells[row, 3].Value = pd.OrderDetail.OrderId.ToString();
                    wsDetail.Cells[row, 4].Value = pd.OrderDetail.Product?.Name ?? "";
                    wsDetail.Cells[row, 5].Value = pd.OrderDetail.Quantity;
                    wsDetail.Cells[row, 6].Value = pd.OriginalAmount;
                    wsDetail.Cells[row, 7].Value = pd.DiscountAmount;
                    wsDetail.Cells[row, 8].Value = pd.FinalAmount;
                    wsDetail.Cells[row, 9].Value = pd.RefundAmount;
                    wsDetail.Cells[row, 10].Value = pd.ContributedAmount;
                    wsDetail.Cells[row, 11].Value = pd.OrderDetail.Order?.CompletedAt?.ToString("yyyy-MM-dd HH:mm:ss") ?? "";
                    row++;
                }
            }

            wsDetail.Cells[wsDetail.Dimension.Address].AutoFitColumns();
        }

        #endregion
    }
}<|MERGE_RESOLUTION|>--- conflicted
+++ resolved
@@ -746,8 +746,8 @@
             if (payout == null)
                 throw ErrorHelper.NotFound("Payout not found.");
 
-            if (payout.Status != PayoutStatus.PROCESSING)
-                throw ErrorHelper.BadRequest("Only payouts in PROCESSING status can be confirmed.");
+            //if (payout.Status != PayoutStatus.PROCESSING  ||  payout.Status != )
+            //    throw ErrorHelper.BadRequest("Only payouts in PENDING OR COMPLETED status can be confirmed.");
 
             return payout;
         }
@@ -774,27 +774,6 @@
 
         private async Task CompletePayoutAsync(Payout payout, List<string> uploadedUrls, Guid adminUserId)
         {
-<<<<<<< HEAD
-=======
-            if (files == null || files.Count == 0 || files.All(f => f.Length == 0))
-                throw ErrorHelper.BadRequest("No valid proof images provided.");
-
-            var payout = await _unitOfWork.Payouts.GetQueryable()
-                .Include(p => p.Seller).ThenInclude(s => s.User)
-                .Include(p => p.PayoutLogs)
-                .FirstOrDefaultAsync(p => p.Id == payoutId);
-
-            if (payout == null)
-                throw ErrorHelper.NotFound("Payout not found.");
-
-            //if (payout.Status != PayoutStatus.PROCESSING  ||  payout.Status != )
-            //    throw ErrorHelper.BadRequest("Only payouts in PENDING OR COMPLETED status can be confirmed.");
-
-            // Use helper to upload images
-            var uploadedUrls = await UploadProofImagesAsync(payoutId, files);
-
-            // Update payout
->>>>>>> 70f49aa7
             payout.ProofImageUrls = uploadedUrls;
             payout.Status = PayoutStatus.COMPLETED;
             payout.CompletedAt = DateTime.UtcNow;
