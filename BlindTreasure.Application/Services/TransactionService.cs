﻿using BlindTreasure.Application.Interfaces;
using BlindTreasure.Application.Interfaces.Commons;
using BlindTreasure.Application.Services.Commons;
using BlindTreasure.Application.Utils;
using BlindTreasure.Domain.DTOs.InventoryItemDTOs;
using BlindTreasure.Domain.Entities;
using BlindTreasure.Domain.Enums;
using BlindTreasure.Infrastructure.Interfaces;
using Microsoft.EntityFrameworkCore;

namespace BlindTreasure.Application.Services;

public class TransactionService : ITransactionService
{
    private readonly ICacheService _cacheService;
    private readonly IClaimsService _claimsService;
    private readonly ILoggerService _loggerService;
    private readonly IMapperService _mapper;
    private readonly IOrderService _orderService;
    private readonly IUnitOfWork _unitOfWork;
    private readonly IInventoryItemService _inventoryItemService;


    public TransactionService(
        ICacheService cacheService,
        IClaimsService claimsService,
        ILoggerService loggerService,
        IMapperService mapper,
        IOrderService orderService,
        IUnitOfWork unitOfWork,
        IInventoryItemService inventoryItemService)
    {
        _cacheService = cacheService;
        _claimsService = claimsService;
        _loggerService = loggerService;
        _mapper = mapper;
        _orderService = orderService;
        _unitOfWork = unitOfWork;
        _inventoryItemService = inventoryItemService;
    }

    /// <summary>
    ///     Xử lý khi thanh toán Stripe thành công (webhook).
    /// </summary>
    public async Task HandleSuccessfulPaymentAsync(string sessionId, string orderId)
    {
        try
        {
            // Tìm transaction theo sessionId
            var transaction = await _unitOfWork.Transactions.GetQueryable()
                .Include(t => t.Payment)
                .ThenInclude(p => p.Order).ThenInclude(o => o.OrderDetails)
                .FirstOrDefaultAsync(t => t.ExternalRef == sessionId);

            _loggerService.Info(
                "OrderDetails count for this transaction =" + transaction.Payment.Order.OrderDetails.Count);

            if (transaction == null)
                throw ErrorHelper.NotFound("Không tìm thấy transaction cho session Stripe này.");

            // Cập nhật trạng thái transaction và payment
            transaction.Status = "Success";
            transaction.Payment.Status = "Paid";
            transaction.Payment.PaidAt = DateTime.UtcNow;

            // Cập nhật trạng thái order
            if (transaction.Payment.Order != null)
            {
                transaction.Payment.Order.Status = OrderStatus.PAID.ToString();
                transaction.Payment.Order.CompletedAt = DateTime.UtcNow;

                // 4. Lấy order details và tạo inventory item cho từng sản phẩm
<<<<<<< HEAD
                var orderDetails = await _unitOfWork.OrderDetails.GetAllAsync(
                    od => od.OrderId == transaction.Payment.OrderId);
              
=======
                var orderDetails = await _unitOfWork.OrderDetails.GetAllAsync(od =>
                    od.OrderId == transaction.Payment.OrderId && !od.IsDeleted);

>>>>>>> 961a0551
                if (orderDetails == null || !orderDetails.Any())
                {
                    _loggerService.Warn(
                        $"[HandleSuccessfulPaymentAsync] Không tìm thấy order details cho order {orderId}.");
                    orderDetails = transaction.Payment.Order.OrderDetails.ToList();
                }


                var count = 0;
                foreach (var od in orderDetails)
                    if (od.ProductId.HasValue)
                    {
                        _loggerService.Info(
                            $"[HandleSuccessfulPaymentAsync] Tạo inventory item cho sản phẩm {od.ProductId.Value} trong order {orderId}.");
                        var createDto = new CreateInventoryItemDto
                        {
                            ProductId = od.ProductId.Value,
                            Quantity = od.Quantity,
                            Location = string.Empty,
                            Status = "Active"
                        };
                        var result = await _inventoryItemService.CreateAsync(createDto, transaction.Payment.Order.UserId);
                        _loggerService.Success(
                            $"[HandleSuccessfulPaymentAsync] Đã tạo inventory item thứ {++count} cho sản phẩm {od.ProductId.Value} trong order {orderId}.");
                    }
<<<<<<< HEAD
                    //// Nếu muốn hỗ trợ BlindBox, bổ sung logic ở đây
                    //if (od.BlindBoxId.HasValue)
                    //{
                    //    _loggerService.Info(
                    //        $"[HandleSuccessfulPaymentAsync] Tạo inventory item cho BlindBox {od.BlindBoxId.Value} trong order {orderId}.");
                    //    var createBlindBoxDto = new CreateInventoryItemDto
                    //    {
                    //        ProductId = null,
                    //        BlindBoxId = od.BlindBoxId.Value,
                    //        Quantity = od.Quantity,
                    //        Location = string.Empty,
                    //        Status = "Active"
                    //    };
                    //    var result = await _inventoryItemService.CreateAsync(createBlindBoxDto);
                    //    _loggerService.Success(
                    //        $"[HandleSuccessfulPaymentAsync] Đã tạo inventory item cho BlindBox {od.BlindBoxId.Value} trong order {orderId}.");
                    //}
                }
=======
                // Nếu muốn hỗ trợ BlindBox, bổ sung logic ở đây
>>>>>>> 961a0551
            }

            await _unitOfWork.Transactions.Update(transaction);
            await _unitOfWork.Payments.Update(transaction.Payment);
            if (transaction.Payment.Order != null)
                await _unitOfWork.Orders.Update(transaction.Payment.Order);

            await _unitOfWork.SaveChangesAsync();
            _loggerService.Success(
                $"[HandleSuccessfulPaymentAsync] Đã xác nhận thanh toán thành công cho order {orderId}.");
            _loggerService.Success(
                $"[HandleSuccessfulPaymentAsync] Đã cập nhật trang thái PAID thành công cho {orderId}.");
        }
        catch (Exception ex)
        {
            _loggerService.Error($"[HandleSuccessfulPaymentAsync] {ex.Message}");
            throw;
        }
    }

    /// <summary>
    ///     Xử lý khi thanh toán Stripe thất bại hoặc session hết hạn.
    /// </summary>
    public async Task HandleFailedPaymentAsync(string sessionId)
    {
        try
        {
            var transaction = await _unitOfWork.Transactions.GetQueryable()
                .Include(t => t.Payment)
                .ThenInclude(p => p.Order)
                .FirstOrDefaultAsync(t => t.ExternalRef == sessionId);

            if (transaction == null)
                throw ErrorHelper.NotFound("Không tìm thấy transaction cho session Stripe này.");

            transaction.Status = "Failed";
            if (transaction.Payment != null)
                transaction.Payment.Status = "Failed";
            if (transaction.Payment?.Order != null)
                transaction.Payment.Order.Status = OrderStatus.FAILED.ToString();

            await _unitOfWork.Transactions.Update(transaction);
            if (transaction.Payment != null)
                await _unitOfWork.Payments.Update(transaction.Payment);
            if (transaction.Payment?.Order != null)
                await _unitOfWork.Orders.Update(transaction.Payment.Order);

            await _unitOfWork.SaveChangesAsync();
            _loggerService.Warn($"[HandleFailedPaymentAsync] Đã xử lý thất bại thanh toán cho session {sessionId}.");
        }
        catch (Exception ex)
        {
            _loggerService.Error($"[HandleFailedPaymentAsync] {ex.Message}");
            throw;
        }
    }

    /// <summary>
    ///     Xác nhận khi PaymentIntent được tạo (Stripe webhook).
    /// </summary>
    public async Task HandlePaymentIntentCreatedAsync(string paymentIntentId, string sessionId)
    {
        try
        {
            var transaction = await _unitOfWork.Transactions.GetQueryable()
                .FirstOrDefaultAsync(t => t.ExternalRef == sessionId);

            if (transaction == null)
                throw ErrorHelper.NotFound("Không tìm thấy transaction cho session Stripe này.");

            transaction.Payment.TransactionId = paymentIntentId;
            await _unitOfWork.Transactions.Update(transaction);
            await _unitOfWork.SaveChangesAsync();
            _loggerService.Info(
                $"[HandlePaymentIntentCreatedAsync] Đã cập nhật PaymentIntentId cho transaction {transaction.Id}.");
        }
        catch (Exception ex)
        {
            _loggerService.Error($"[HandlePaymentIntentCreatedAsync] {ex.Message}");
            throw;
        }
    }

    /// <summary>
    ///     Lấy danh sách transaction của user hiện tại.
    /// </summary>
    public async Task<List<Transaction>> GetMyTransactionsAsync()
    {
        var userId = _claimsService.CurrentUserId;
        return await _unitOfWork.Transactions.GetQueryable()
            .Where(t => t.Payment.Order.UserId == userId)
            .OrderByDescending(t => t.CreatedAt)
            .ToListAsync();
    }

    /// <summary>
    ///     Lấy danh sách transaction theo orderId.
    /// </summary>
    public async Task<List<Transaction>> GetTransactionsByOrderIdAsync(Guid orderId)
    {
        return await _unitOfWork.Transactions.GetQueryable()
            .Include(t => t.Payment)
            .Where(t => t.Payment.OrderId == orderId)
            .OrderByDescending(t => t.CreatedAt)
            .ToListAsync();
    }

    /// <summary>
    ///     Lấy chi tiết transaction theo Id.
    /// </summary>
    public async Task<Transaction?> GetTransactionByIdAsync(Guid transactionId)
    {
        return await _unitOfWork.Transactions.GetByIdAsync(transactionId);
    }
}<|MERGE_RESOLUTION|>--- conflicted
+++ resolved
@@ -2,6 +2,7 @@
 using BlindTreasure.Application.Interfaces.Commons;
 using BlindTreasure.Application.Services.Commons;
 using BlindTreasure.Application.Utils;
+using BlindTreasure.Domain.DTOs.CustomerInventoryDTOs;
 using BlindTreasure.Domain.DTOs.InventoryItemDTOs;
 using BlindTreasure.Domain.Entities;
 using BlindTreasure.Domain.Enums;
@@ -19,6 +20,7 @@
     private readonly IOrderService _orderService;
     private readonly IUnitOfWork _unitOfWork;
     private readonly IInventoryItemService _inventoryItemService;
+    private readonly ICustomerInventoryService _customerInventoryService;
 
 
     public TransactionService(
@@ -28,7 +30,8 @@
         IMapperService mapper,
         IOrderService orderService,
         IUnitOfWork unitOfWork,
-        IInventoryItemService inventoryItemService)
+        IInventoryItemService inventoryItemService,
+        ICustomerInventoryService customerInventoryService)
     {
         _cacheService = cacheService;
         _claimsService = claimsService;
@@ -37,6 +40,7 @@
         _orderService = orderService;
         _unitOfWork = unitOfWork;
         _inventoryItemService = inventoryItemService;
+        _customerInventoryService = customerInventoryService;
     }
 
     /// <summary>
@@ -70,15 +74,9 @@
                 transaction.Payment.Order.CompletedAt = DateTime.UtcNow;
 
                 // 4. Lấy order details và tạo inventory item cho từng sản phẩm
-<<<<<<< HEAD
                 var orderDetails = await _unitOfWork.OrderDetails.GetAllAsync(
                     od => od.OrderId == transaction.Payment.OrderId);
-              
-=======
-                var orderDetails = await _unitOfWork.OrderDetails.GetAllAsync(od =>
-                    od.OrderId == transaction.Payment.OrderId && !od.IsDeleted);
-
->>>>>>> 961a0551
+
                 if (orderDetails == null || !orderDetails.Any())
                 {
                     _loggerService.Warn(
@@ -87,8 +85,10 @@
                 }
 
 
-                var count = 0;
+                var productCount = 0;
+                var blindBoxCount = 0;
                 foreach (var od in orderDetails)
+                {
                     if (od.ProductId.HasValue)
                     {
                         _loggerService.Info(
@@ -102,30 +102,31 @@
                         };
                         var result = await _inventoryItemService.CreateAsync(createDto, transaction.Payment.Order.UserId);
                         _loggerService.Success(
-                            $"[HandleSuccessfulPaymentAsync] Đã tạo inventory item thứ {++count} cho sản phẩm {od.ProductId.Value} trong order {orderId}.");
+                            $"[HandleSuccessfulPaymentAsync] Đã tạo inventory item thứ {++productCount} cho sản phẩm {od.ProductId.Value} trong order {orderId}.");
                     }
-<<<<<<< HEAD
-                    //// Nếu muốn hỗ trợ BlindBox, bổ sung logic ở đây
-                    //if (od.BlindBoxId.HasValue)
-                    //{
-                    //    _loggerService.Info(
-                    //        $"[HandleSuccessfulPaymentAsync] Tạo inventory item cho BlindBox {od.BlindBoxId.Value} trong order {orderId}.");
-                    //    var createBlindBoxDto = new CreateInventoryItemDto
-                    //    {
-                    //        ProductId = null,
-                    //        BlindBoxId = od.BlindBoxId.Value,
-                    //        Quantity = od.Quantity,
-                    //        Location = string.Empty,
-                    //        Status = "Active"
-                    //    };
-                    //    var result = await _inventoryItemService.CreateAsync(createBlindBoxDto);
-                    //    _loggerService.Success(
-                    //        $"[HandleSuccessfulPaymentAsync] Đã tạo inventory item cho BlindBox {od.BlindBoxId.Value} trong order {orderId}.");
-                    //}
+                    if (od.BlindBoxId.HasValue)
+                    {
+                        _loggerService.Info(
+                            $"[HandleSuccessfulPaymentAsync] Tạo customer inventory cho BlindBox {od.BlindBoxId.Value} trong order {orderId}.");
+                        // Tạo 1 bản ghi CustomerInventory cho mỗi BlindBox đã mua (theo quantity)
+                        for (int i = 0; i < od.Quantity; i++)
+                        {
+                            var createBlindBoxDto = new CreateCustomerInventoryDto
+                            {
+                                BlindBoxId = od.BlindBoxId.Value,
+                                OrderDetailId = od.Id,
+                                IsOpened = false
+                            };
+                            var result = await _customerInventoryService.CreateAsync(
+                                createBlindBoxDto,
+                                transaction.Payment.Order.UserId
+                            );
+                            _loggerService.Success(
+                                $"[HandleSuccessfulPaymentAsync] Đã tạo customer inventory thứ {++blindBoxCount} cho BlindBox {od.BlindBoxId.Value} trong order {orderId}.");
+                        }
+                    }
                 }
-=======
-                // Nếu muốn hỗ trợ BlindBox, bổ sung logic ở đây
->>>>>>> 961a0551
+
             }
 
             await _unitOfWork.Transactions.Update(transaction);
