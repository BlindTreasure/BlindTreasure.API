﻿using BlindTreasure.Application.Interfaces;
using BlindTreasure.Application.Interfaces.Commons;
using BlindTreasure.Application.Utils;
using BlindTreasure.Domain.Entities;
using BlindTreasure.Domain.Enums;
using BlindTreasure.Infrastructure.Interfaces;
using Microsoft.EntityFrameworkCore;

namespace BlindTreasure.Application.Services;

public class TransactionService : ITransactionService
{
    private readonly ICacheService _cacheService;
    private readonly IClaimsService _claimsService;
    private readonly ILoggerService _loggerService;
    private readonly IMapperService _mapper;
    private readonly IOrderService _orderService;
    private readonly IUnitOfWork _unitOfWork;

    public TransactionService(
        ICacheService cacheService,
        IClaimsService claimsService,
        ILoggerService loggerService,
        IMapperService mapper,
        IOrderService orderService,
        IUnitOfWork unitOfWork)
    {
        _cacheService = cacheService;
        _claimsService = claimsService;
        _loggerService = loggerService;
        _mapper = mapper;
        _orderService = orderService;
        _unitOfWork = unitOfWork;
    }

    /// <summary>
    ///     Xử lý khi thanh toán Stripe thành công (webhook).
    /// </summary>
    public async Task HandleSuccessfulPaymentAsync(string sessionId, string orderId)
    {
        try
        {
            // Tìm transaction theo sessionId
            var transaction = await _unitOfWork.Transactions.GetQueryable()
                .Include(t => t.Payment)
                .ThenInclude(p => p.Order)
                .FirstOrDefaultAsync(t => t.ExternalRef == sessionId);

            if (transaction == null)
                throw ErrorHelper.NotFound("Không tìm thấy transaction cho session Stripe này.");

            // Cập nhật trạng thái transaction và payment
            transaction.Status = "Success";
            transaction.Payment.Status = "Paid";
            transaction.Payment.PaidAt = DateTime.UtcNow;

            // Cập nhật trạng thái order
            if (transaction.Payment.Order != null)
            {
                transaction.Payment.Order.Status = OrderStatus.PAID.ToString();
                transaction.Payment.Order.CompletedAt = DateTime.UtcNow;
            }

            await _unitOfWork.Transactions.Update(transaction);
            await _unitOfWork.Payments.Update(transaction.Payment);
            if (transaction.Payment.Order != null)
                await _unitOfWork.Orders.Update(transaction.Payment.Order);

            await _unitOfWork.SaveChangesAsync();
<<<<<<< HEAD
            _loggerService.Success($"[HandleSuccessfulPaymentAsync] Đã xác nhận thanh toán thành công cho order {orderId}.");
            _loggerService.Success($"[HandleSuccessfulPaymentAsync] Đã cập nhật trang thái PAID thành công cho {orderId}.");
=======
            _loggerService.Success(
                $"[HandleSuccessfulPaymentAsync] Đã xác nhận thanh toán thành công cho order {orderId}.");
>>>>>>> 13e00196
        }
        catch (Exception ex)
        {
            _loggerService.Error($"[HandleSuccessfulPaymentAsync] {ex.Message}");
            throw;
        }
    }

    /// <summary>
    ///     Xử lý khi thanh toán Stripe thất bại hoặc session hết hạn.
    /// </summary>
    public async Task HandleFailedPaymentAsync(string sessionId)
    {
        try
        {
            var transaction = await _unitOfWork.Transactions.GetQueryable()
                .Include(t => t.Payment)
                .ThenInclude(p => p.Order)
                .FirstOrDefaultAsync(t => t.ExternalRef == sessionId);

            if (transaction == null)
                throw ErrorHelper.NotFound("Không tìm thấy transaction cho session Stripe này.");

            transaction.Status = "Failed";
            if (transaction.Payment != null)
                transaction.Payment.Status = "Failed";
            if (transaction.Payment?.Order != null)
                transaction.Payment.Order.Status = OrderStatus.FAILED.ToString();

            await _unitOfWork.Transactions.Update(transaction);
            if (transaction.Payment != null)
                await _unitOfWork.Payments.Update(transaction.Payment);
            if (transaction.Payment?.Order != null)
                await _unitOfWork.Orders.Update(transaction.Payment.Order);

            await _unitOfWork.SaveChangesAsync();
            _loggerService.Warn($"[HandleFailedPaymentAsync] Đã xử lý thất bại thanh toán cho session {sessionId}.");
        }
        catch (Exception ex)
        {
            _loggerService.Error($"[HandleFailedPaymentAsync] {ex.Message}");
            throw;
        }
    }

    /// <summary>
    ///     Xác nhận khi PaymentIntent được tạo (Stripe webhook).
    /// </summary>
    public async Task HandlePaymentIntentCreatedAsync(string paymentIntentId, string sessionId)
    {
        try
        {
            var transaction = await _unitOfWork.Transactions.GetQueryable()
                .FirstOrDefaultAsync(t => t.ExternalRef == sessionId);

            if (transaction == null)
                throw ErrorHelper.NotFound("Không tìm thấy transaction cho session Stripe này.");

            transaction.Payment.TransactionId = paymentIntentId;
            await _unitOfWork.Transactions.Update(transaction);
            await _unitOfWork.SaveChangesAsync();
            _loggerService.Info(
                $"[HandlePaymentIntentCreatedAsync] Đã cập nhật PaymentIntentId cho transaction {transaction.Id}.");
        }
        catch (Exception ex)
        {
            _loggerService.Error($"[HandlePaymentIntentCreatedAsync] {ex.Message}");
            throw;
        }
    }

    /// <summary>
    ///     Lấy danh sách transaction của user hiện tại.
    /// </summary>
    public async Task<List<Transaction>> GetMyTransactionsAsync()
    {
        var userId = _claimsService.CurrentUserId;
        return await _unitOfWork.Transactions.GetQueryable()
            .Where(t => t.Payment.Order.UserId == userId)
            .OrderByDescending(t => t.CreatedAt)
            .ToListAsync();
    }

    /// <summary>
    ///     Lấy danh sách transaction theo orderId.
    /// </summary>
    public async Task<List<Transaction>> GetTransactionsByOrderIdAsync(Guid orderId)
    {
        return await _unitOfWork.Transactions.GetQueryable()
            .Include(t => t.Payment)
            .Where(t => t.Payment.OrderId == orderId)
            .OrderByDescending(t => t.CreatedAt)
            .ToListAsync();
    }

    /// <summary>
    ///     Lấy chi tiết transaction theo Id.
    /// </summary>
    public async Task<Transaction?> GetTransactionByIdAsync(Guid transactionId)
    {
        return await _unitOfWork.Transactions.GetByIdAsync(transactionId);
    }
}<|MERGE_RESOLUTION|>--- conflicted
+++ resolved
@@ -67,13 +67,8 @@
                 await _unitOfWork.Orders.Update(transaction.Payment.Order);
 
             await _unitOfWork.SaveChangesAsync();
-<<<<<<< HEAD
             _loggerService.Success($"[HandleSuccessfulPaymentAsync] Đã xác nhận thanh toán thành công cho order {orderId}.");
             _loggerService.Success($"[HandleSuccessfulPaymentAsync] Đã cập nhật trang thái PAID thành công cho {orderId}.");
-=======
-            _loggerService.Success(
-                $"[HandleSuccessfulPaymentAsync] Đã xác nhận thanh toán thành công cho order {orderId}.");
->>>>>>> 13e00196
         }
         catch (Exception ex)
         {
