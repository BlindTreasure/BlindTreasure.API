--- conflicted
+++ resolved
@@ -57,12 +57,7 @@
             throw ErrorHelper.BadRequest("Danh sách shipmentId rỗng.");
 
         var shipments = await _unitOfWork.Shipments.GetQueryable()
-<<<<<<< HEAD
             .Where(s => shipmentIds.Contains(s.Id) && s.Status == ShipmentStatus.WAITING_PAYMENT).Include(x => x.OrderDetail).ThenInclude(od => od.InventoryItems)
-=======
-            .Where(s => shipmentIds.Contains(s.Id) && s.Status == ShipmentStatus.WAITING_PAYMENT)
-            .Include(x => x.OrderDetail)
->>>>>>> 26d71fb6
             .ToListAsync();
 
         foreach (var shipment in shipments)
