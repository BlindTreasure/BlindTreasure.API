﻿using System.Drawing;
using System.Text;
using System.Text.Json;
using BlindTreasure.Application.Interfaces;
using BlindTreasure.Application.Interfaces.Commons;
using BlindTreasure.Application.SignalR.Hubs;
using BlindTreasure.Application.Utils;
using BlindTreasure.Application.Utils.SharedCacheKeys;
using BlindTreasure.Domain.DTOs;
using BlindTreasure.Domain.DTOs.BlindBoxDTOs;
using BlindTreasure.Domain.DTOs.Pagination;
using BlindTreasure.Domain.DTOs.UnboxDTOs;
using BlindTreasure.Domain.DTOs.UnboxLogDTOs;
using BlindTreasure.Domain.Entities;
using BlindTreasure.Domain.Enums;
using BlindTreasure.Infrastructure.Commons;
using BlindTreasure.Infrastructure.Interfaces;
using Microsoft.AspNetCore.SignalR;
using Microsoft.EntityFrameworkCore;
using OfficeOpenXml;
using OfficeOpenXml.Style;

namespace BlindTreasure.Application.Services;

public class UnboxingService : IUnboxingService
{
    private readonly IClaimsService _claimsService;
    private readonly ICurrentTime _currentTime;
    private readonly ILoggerService _loggerService;
    private readonly INotificationService _notificationService;
    private readonly IUnitOfWork _unitOfWork;
    private readonly IHubContext<UnboxingHub> _notificationHub;
    private readonly IAdminService _userService;
    private readonly IBlindBoxService _blindBoxService;
    private readonly IEmailService _emailService;
    private readonly ICacheService _cacheService;


    public UnboxingService(ILoggerService loggerService, IUnitOfWork unitOfWork, IClaimsService claimsService,
        ICurrentTime currentTime, INotificationService notificationService, IHubContext<UnboxingHub> notificationHub,
<<<<<<< HEAD
        IAdminService userService, IBlindBoxService blindBoxService, IEmailService emailService)
=======
        IUserService userService, IBlindBoxService blindBoxService, IEmailService emailService, ICacheService cacheService)
>>>>>>> f60a341a
    {
        _loggerService = loggerService;
        _unitOfWork = unitOfWork;
        _claimsService = claimsService;
        _currentTime = currentTime;
        _notificationService = notificationService;
        _notificationHub = notificationHub;
        _userService = userService;
        _blindBoxService = blindBoxService;
        _emailService = emailService;
        _cacheService = cacheService;
    }

    public async Task<UnboxResultDto> UnboxAsync(Guid customerBlindBoxId)
    {
        var userId = _claimsService.CurrentUserId;
        var now = _currentTime.GetCurrentTime();

        // 1. Kiểm tra quyền và trạng thái hộp
        var customerBox = await GetValidCustomerBlindBoxAsync(customerBlindBoxId, userId);
        var blindBox = customerBox.BlindBox;

        // 2. Lấy danh sách item hợp lệ
        var items = blindBox?.BlindBoxItems
            .Where(i => !i.IsDeleted && i.IsActive && i.Quantity > 0)
            .ToList();

        if (items != null && !items.Any())
            throw ErrorHelper.BadRequest("Rất tiếc, hộp này đã hết vật phẩm. Vui lòng quay lại sau.");

        // 3 & 4. Random item theo xác suất (dùng hàm mới)
        var (selectedItem, roll, probabilityMap) = GetRandomItemByProbability(items, now);
        if (selectedItem == null)
            throw ErrorHelper.Internal("Đã có lỗi xảy ra khi chọn vật phẩm từ hộp. Vui lòng thử lại.");

        // Ghi log vào bảng
        await _unitOfWork.BlindBoxUnboxLogs.AddAsync(new BlindBoxUnboxLog
        {
            Id = Guid.NewGuid(),
            CustomerBlindBoxId = customerBox.Id,
            UserId = userId,
            ProductId = selectedItem.ProductId,
            ProductName = selectedItem.Product?.Name ?? "",
            Rarity = selectedItem.RarityConfig?.Name ?? RarityName.Common,
            DropRate = selectedItem.DropRate,
            RollValue = roll,
            ProbabilityTableJson = JsonSerializer.Serialize(probabilityMap.Select(p => new
            {
                p.Key.ProductId,
                ProductName = p.Key.Product?.Name,
                Rarity = p.Key.RarityConfig?.Name,
                DropRate = p.Value
            })),
            UnboxedAt = now,
            BlindBoxName = blindBox?.Name ?? "",
            Reason = BuildUnboxReasonForFrontend(probabilityMap, roll, selectedItem)
        });

        if (selectedItem == null)
            throw ErrorHelper.Internal("Đã có lỗi xảy ra khi chọn vật phẩm từ hộp. Vui lòng thử lại.");

        await GrantUnboxedItemToUser(selectedItem, customerBox, userId, now);

        var unboxLog = new UnboxLogDto
        {
            CustomerBlindBoxId = customerBox.Id,
            CustomerName = (await _unitOfWork.Users.GetByIdAsync(userId))?.FullName ?? "Anonymous",
            ProductId = selectedItem.ProductId,
            ProductName = selectedItem.Product?.Name ?? "Unknown",
            Rarity = selectedItem.RarityConfig?.Name ?? RarityName.Common,
            DropRate = selectedItem.DropRate,
            UnboxedAt = now,
            BlindBoxName = blindBox?.Name ?? "Unknown"
        };

        // Gửi thông báo real-time
        await _notificationHub.Clients.All.SendAsync("ReceiveUnboxingNotification", unboxLog);


        return new UnboxResultDto
        {
            ProductId = selectedItem.ProductId,
            Rarity = selectedItem.RarityConfig?.Name,
            DropRate = selectedItem.DropRate,
            Weight = selectedItem.RarityConfig?.Weight ?? 0,
            UnboxedAt = now
        };
    }

    public async Task<MemoryStream> ExportToExcelStream(ExportUnboxLogRequest request)
    {
        // Nếu request giữ nguyên mặc định paging => coi như không phân trang
        PaginationParameter? paging = null;
        if (!(request.PageIndex == 1 && request.PageSize == 5 && request.Desc == true)) paging = request;

        var logs = await GetLogsForExportAsync(
            paging,
            request.UserId,
            request.ProductId,
            request.FromDate,
            request.ToDate);

        ExcelPackage.License.SetNonCommercialPersonal("your-name-or-organization");

        using (var package = new ExcelPackage())
        {
            var worksheet = package.Workbook.Worksheets.Add("UnboxingLogs");
            worksheet.DefaultColWidth = 20;

            string[] columnHeaders =
                { "CustomerName", "ProductName", "Rarity", "DropRate", "RollValue", "UnboxedAt", "BlindBoxName" };

            for (var i = 0; i < columnHeaders.Length; i++)
            {
                worksheet.Cells[1, i + 1].Value = columnHeaders[i];
                worksheet.Cells[1, i + 1].Style.Font.Bold = true;
                worksheet.Cells[1, i + 1].Style.Fill.PatternType = ExcelFillStyle.Solid;
                worksheet.Cells[1, i + 1].Style.Fill.BackgroundColor.SetColor(Color.LightBlue);
                worksheet.Cells[1, i + 1].Style.Font.Color.SetColor(Color.Black);
                worksheet.Cells[1, i + 1].Style.HorizontalAlignment = ExcelHorizontalAlignment.Center;
            }

            for (var i = 0; i < logs.Count; i++)
            {
                var log = logs[i];
                worksheet.Cells[i + 2, 1].Value = log.CustomerName;
                worksheet.Cells[i + 2, 2].Value = log.ProductName;
                worksheet.Cells[i + 2, 3].Value = log.Rarity;
                worksheet.Cells[i + 2, 4].Value = log.DropRate;
                worksheet.Cells[i + 2, 5].Value = log.RollValue;
                worksheet.Cells[i + 2, 6].Value = log.UnboxedAt.ToString("yyyy-MM-dd HH:mm:ss");
                worksheet.Cells[i + 2, 7].Value = log.BlindBoxName;
            }

            using (var range = worksheet.Cells[1, 1, logs.Count + 1, columnHeaders.Length])
            {
                range.AutoFitColumns();
                range.Style.Font.Name = "Calibri";
                range.Style.Font.Size = 12;
                range.Style.HorizontalAlignment = ExcelHorizontalAlignment.Left;
                range.Style.VerticalAlignment = ExcelVerticalAlignment.Center;
                range.Style.Border.Top.Style = ExcelBorderStyle.Thin;
                range.Style.Border.Bottom.Style = ExcelBorderStyle.Thin;
                range.Style.Border.Left.Style = ExcelBorderStyle.Thin;
                range.Style.Border.Right.Style = ExcelBorderStyle.Thin;
            }

            var stream = new MemoryStream();
            package.SaveAs(stream);
            if (stream.CanSeek) stream.Position = 0;
            return stream;
        }
    }

    private async Task<List<UnboxLogDto>> GetLogsForExportAsync(PaginationParameter? param, Guid? userId,
        Guid? productId, DateTime? fromDate, DateTime? toDate)
    {
        var query = _unitOfWork.BlindBoxUnboxLogs.GetQueryable()
            .Include(x => x.User)
            .Where(x => !x.IsDeleted)
            .AsNoTracking();

        var currentUserId = _claimsService.CurrentUserId;
        var user = await _userService.GetUserById(currentUserId);

        // Seller filter giống GetLogsAsync: nếu current user là Seller thì chỉ lấy logs liên quan tới seller đó
        if (user != null && user.RoleName == RoleType.Seller)
        {
            var seller = await _unitOfWork.Sellers.GetQueryable()
                .FirstOrDefaultAsync(s => s.UserId == currentUserId);

            if (seller != null)
                query = query.Where(x => _unitOfWork.Products.GetQueryable()
                    .Any(p => p.Id == x.ProductId && p.SellerId == seller.Id));
            else
                return new List<UnboxLogDto>();
        }

        // Filter theo userId/productId nếu có
        if (userId.HasValue)
            query = query.Where(x => x.UserId == userId.Value);

        if (productId.HasValue)
            query = query.Where(x => x.ProductId == productId.Value);

        // Filter theo fromDate/toDate nếu có (inclusive)
        if (fromDate.HasValue)
            query = query.Where(x => x.UnboxedAt >= fromDate.Value);

        if (toDate.HasValue)
            query = query.Where(x => x.UnboxedAt <= toDate.Value);

        // Sort mới nhất trước
        query = query.OrderByDescending(x => x.UnboxedAt);

        // Nếu client truyền paging (param != null && param.PageIndex > 0) => áp dụng paging
        List<BlindBoxUnboxLog> items;
        if (param != null && param.PageIndex > 0)
        {
            var pageSize = param.PageSize > 0 ? param.PageSize : 50;
            items = await query
                .Skip((param.PageIndex - 1) * pageSize)
                .Take(pageSize)
                .ToListAsync();
        }
        else
        {
            // Mặc định xuất hết dữ liệu — BE CẢNH BÁO: nếu bảng quá lớn có thể ảnh hưởng performance
            items = await query.ToListAsync();
        }

        // Map sang DTO
        var dtos = items.Select(x => new UnboxLogDto
        {
            Id = x.Id,
            CustomerBlindBoxId = x.CustomerBlindBoxId,
            CustomerName = x.User?.FullName ?? "N/A",
            ProductId = x.ProductId,
            ProductName = x.ProductName,
            Rarity = x.Rarity,
            DropRate = x.DropRate,
            RollValue = x.RollValue,
            UnboxedAt = x.UnboxedAt,
            BlindBoxName = x.BlindBoxName ?? "N/A",
            Reason = x.Reason ?? "N/A"
        }).ToList();

        return dtos;
    }

    public async Task<Pagination<UnboxLogDto>> GetLogsAsync(PaginationParameter param, Guid? userId, Guid? productId)
    {
        var query = _unitOfWork.BlindBoxUnboxLogs.GetQueryable()
            .Include(x => x.User)
            .Where(x => !x.IsDeleted) // Chỉ lấy records chưa bị xóa
            .AsNoTracking(); // Tối ưu performance

        var currentUserId = _claimsService.CurrentUserId; // Lấy UserId từ claims
        var user = await _userService.GetUserById(currentUserId);

        // Kiểm tra nếu user là Seller và áp dụng filter theo SellerId
        if (user != null && user.RoleName == RoleType.Seller)
        {
            // Lấy SellerId từ bảng Seller dựa trên UserId
            var seller = await _unitOfWork.Sellers.GetQueryable()
                .FirstOrDefaultAsync(s => s.UserId == currentUserId);

            if (seller != null)
                // Lọc các BlindBoxUnboxLog theo SellerId thông qua ProductId
                query = query.Where(x => _unitOfWork.Products.GetQueryable()
                    .Any(p => p.Id == x.ProductId && p.SellerId == seller.Id));
            else
                // Nếu không tìm thấy Seller, trả về một query rỗng để không trả về dữ liệu nào
                return new Pagination<UnboxLogDto>();
        }

        // Áp dụng filter theo userId
        if (userId.HasValue)
            query = query.Where(x => x.UserId == userId.Value);

        // Áp dụng filter theo productId
        if (productId.HasValue)
            query = query.Where(x => x.ProductId == productId.Value);

        // Áp dụng sorting theo thời gian unbox (mới nhất trước)
        query = query.OrderByDescending(x => x.UnboxedAt);

        // Đếm tổng số records
        var count = await query.CountAsync();

        // Áp dụng pagination
        List<BlindBoxUnboxLog> items;
        if (param.PageIndex == 0) // Trả về tất cả nếu PageIndex = 0
            items = await query.Take(100).ToListAsync(); // Giới hạn tối đa 100 records
        else
            items = await query
                .Skip((param.PageIndex - 1) * param.PageSize)
                .Take(param.PageSize)
                .ToListAsync();

        // Map sang DTO
        var dtos = items.Select(x => new UnboxLogDto
        {
            Id = x.Id,
            CustomerBlindBoxId = x.CustomerBlindBoxId,
            CustomerName = x.User?.FullName ?? "N/A",
            ProductId = x.ProductId,
            ProductName = x.ProductName,
            Rarity = x.Rarity,
            DropRate = x.DropRate,
            RollValue = x.RollValue,
            UnboxedAt = x.UnboxedAt,
            BlindBoxName = x.BlindBoxName ?? "N/A",
            Reason = x.Reason ?? "N/A"
        }).ToList();

        var result = new Pagination<UnboxLogDto>(dtos, count, param.PageIndex, param.PageSize);


        return result;
    }

    public async Task<List<ProbabilityConfig>> GetApprovedProbabilitiesAsync(Guid blindBoxId)
    {
        var items = await _unitOfWork.BlindBoxItems.GetQueryable()
            .Where(i => i.BlindBoxId == blindBoxId && !i.IsDeleted)
            .Include(i => i.ProbabilityConfigs)
            .ToListAsync();

        return items
            .SelectMany(i => i.ProbabilityConfigs
                .Where(p => p.EffectiveFrom <= DateTime.UtcNow && p.EffectiveTo >= DateTime.UtcNow))
            .ToList();
    }

    #region Private methods

    private string BuildUnboxReasonForFrontend(
        Dictionary<BlindBoxItem, decimal> probabilities,
        decimal roll,
        BlindBoxItem selectedItem)
    {
        var sb = new StringBuilder();
        var totalProbability = probabilities.Values.Sum();

        // ANSI escape codes for colors
        const string reset = "\x1b[0m";
        const string green = "\x1b[32m";
        const string yellow = "\x1b[33m";
        const string cyan = "\x1b[36m";

        // HEADER SECTION
        sb.AppendLine("# Báo Cáo Kết Quả Mở Hộp");
        sb.AppendLine();
        sb.AppendLine($"**Thời gian:** {DateTime.Now:yyyy-MM-dd HH:mm:ss}");
        sb.AppendLine($"**Hộp ID:** {selectedItem.BlindBoxId}");
        sb.AppendLine();

        // TECHNICAL INFO SECTION
        sb.AppendLine("## Thông Số Kỹ Thuật");
        sb.AppendLine();
        sb.AppendLine($"- **Random Seed:** {Math.Round(roll, 6)} (Giá trị ngẫu nhiên sinh ra)");
        sb.AppendLine($"- **Tổng xác suất:** {Math.Round(totalProbability, 4)}% (Tổng tỷ lệ của tất cả items)");
        sb.AppendLine($"- **Thuật toán:** Weighted Random (Phương pháp chọn item)");
        sb.AppendLine();

        // PROBABILITY DISTRIBUTION LIST
        sb.AppendLine("## Phân Phối Xác Suất");
        sb.AppendLine();

        var index = 1;
        decimal cumulative = 0;

        foreach (var kvp in probabilities
                     .OrderByDescending(p => p.Value)
                     .ThenBy(p => p.Key.ProductId))
        {
            var start = cumulative;
            var end = start + kvp.Value;
            cumulative = end;

            var itemName = kvp.Key.Product?.Name ?? "NULL";
            var rarity = GetRarityBadge(kvp.Key.RarityConfig?.Name.ToString());
            var dropRate = Math.Round(kvp.Value, 4);
            var range = $"{Math.Round(start, 4)} - {Math.Round(end, 4)}";

            // Highlight selected item
            if (kvp.Key.Id == selectedItem.Id)
                sb.AppendLine($"{cyan}- **{index}. Sản phẩm: {itemName} (ĐÃ CHỌN){reset}**");
            else
                sb.AppendLine($"- {index}. Sản phẩm: {itemName}");

            sb.AppendLine($"  - Độ hiếm: {rarity}");
            sb.AppendLine($"  - Tỷ lệ Drop: {dropRate}%");
            sb.AppendLine($"  - Range: {range}");
            sb.AppendLine();

            index++;
        }

        // SELECTION RESULT
        sb.AppendLine("## Kết Quả Lựa Chọn");
        sb.AppendLine();
        sb.AppendLine("### Chi Tiết Sản Phẩm Được Chọn");
        sb.AppendLine();
        sb.AppendLine($"- **Product Name:** {selectedItem.Product?.Name ?? "NULL"}");
        sb.AppendLine($"- **Configured Drop Rate:** {Math.Round(selectedItem.DropRate, 4)}%");
        sb.AppendLine($"- **Rarity Level:** {GetRarityBadge(selectedItem.RarityConfig?.Name.ToString())}");
        sb.AppendLine($"- **Roll Hit Range:** {GetHitRange(probabilities, selectedItem)}");
        sb.AppendLine();

        // VALIDATION SECTION
        sb.AppendLine("## Kiểm Tra Validation");
        sb.AppendLine();
        sb.AppendLine(
            $"- **Tổng xác suất:** {Math.Round(totalProbability, 4)}% ({(Math.Abs(totalProbability - 100) < 0.01m ? $"{green}Hợp lệ{reset}" : $"{yellow}Cảnh báo{reset}")})");
        sb.AppendLine($"- **Roll trong khoảng hợp lệ:** 0 ≤ {roll} ≤ {totalProbability} ({green}Hợp lệ{reset})");
        sb.AppendLine($"- **Lựa chọn Item:** Thuật toán đã thực thi ({green}Thành công{reset})");
        sb.AppendLine();

        // TECHNICAL NOTES
        sb.AppendLine("---");
        sb.AppendLine();
        sb.AppendLine("**Lưu ý kỹ thuật:**");
        sb.AppendLine("- Log này chỉ dành cho mục đích kiểm tra và debug");
        sb.AppendLine("- Không chia sẻ thông tin này với khách hàng");
        sb.AppendLine("- Liên hệ team dev nếu có bất thường trong thuật toán");

        return sb.ToString();
    }


// Helper methods
    private string GetRarityBadge(string? rarity)
    {
        return rarity?.ToLower() switch
        {
            "common" => "🟢 `COMMON`",
            "uncommon" => "🟡 `UNCOMMON`",
            "rare" => "🔵 `RARE`",
            "epic" => "🟣 `EPIC`",
            "legendary" => "🟠 `LEGENDARY`",
            "mythic" => "🔴 `MYTHIC`",
            _ => "⚫ `UNKNOWN`"
        };
    }

    private string GetHitRange(Dictionary<BlindBoxItem, decimal> probabilities, BlindBoxItem selectedItem)
    {
        decimal cumulative = 0;
        foreach (var kvp in probabilities.OrderByDescending(p => p.Value).ThenBy(p => p.Key.ProductId))
        {
            var start = cumulative;
            var end = start + kvp.Value;

            if (kvp.Key.Id == selectedItem.Id) return $"{Math.Round(start, 4)} - {Math.Round(end, 4)}";

            cumulative = end;
        }

        return "N/A";
    }

    private async Task<CustomerBlindBox> GetValidCustomerBlindBoxAsync(Guid id, Guid userId)
    {
        var customerBox = await _unitOfWork.CustomerBlindBoxes.GetQueryable()
            .Include(cb => cb.BlindBox)
            .ThenInclude(bb => bb!.BlindBoxItems)
            .ThenInclude(bbi => bbi.ProbabilityConfigs)
            .Include(cb => cb.BlindBox)
            .ThenInclude(bb => bb!.BlindBoxItems)
            .ThenInclude(bbi => bbi.Product)
            .FirstOrDefaultAsync(cb => cb.Id == id);

        if (customerBox == null || customerBox.UserId != userId || customerBox.IsDeleted || customerBox.IsOpened)
        {
            var msg = customerBox == null
                ? "Không tìm thấy hộp của bạn. Vui lòng kiểm tra lại."
                : customerBox.IsDeleted
                    ? "Hộp này không còn hợp lệ hoặc đã bị xóa."
                    : customerBox.IsOpened
                        ? "Bạn đã mở hộp này rồi. Mỗi hộp chỉ được mở một lần."
                        : "Bạn không có quyền thực hiện hành động này với hộp của người khác.";
            throw ErrorHelper.BadRequest(msg);
        }

        var itemIds = customerBox.BlindBox!.BlindBoxItems.Select(i => i.Id).ToList();
        var rarities = await _unitOfWork.RarityConfigs.GetQueryable()
            .Where(r => itemIds.Contains(r.BlindBoxItemId))
            .ToListAsync();

        foreach (var item in customerBox.BlindBox.BlindBoxItems)
            item.RarityConfig = rarities.FirstOrDefault(r => r.BlindBoxItemId == item.Id)!;

        return customerBox;
    }


    /// <summary>
    /// Cấp vật phẩm mở được cho user, trừ stock, tính lại drop rate và thêm vào inventory
    /// </summary>
    private async Task GrantUnboxedItemToUser(
        BlindBoxItem selectedItem,
        CustomerBlindBox customerBox,
        Guid userId,
        DateTime now)
    {
        // 1. Giảm quantity của item vừa unbox
        selectedItem.Quantity--;

        // 2. Nếu blindbox tồn tại → cập nhật drop rate sau khi stock thay đổi
        if (customerBox.BlindBox != null)
        {
            // 2.1. Tính toán lại drop rate của toàn bộ items trong box
            await UpdateDropRatesAfterUnboxingAsync(customerBox.BlindBox);

            // 2.2. Nếu item vừa unbox hết số lượng → notify out of stock
            if (selectedItem.Quantity == 0)
                await NotifyOutOfStockAsync(customerBox.BlindBox, selectedItem);
        }

        // 3. Lấy địa chỉ mặc định của user để set location cho inventory item
        var defaultAddress = await _unitOfWork.Addresses.GetQueryable()
            .FirstOrDefaultAsync(a => a.UserId == userId && a.IsDefault && !a.IsDeleted);

        // 4. Tạo inventory item mới để thêm vào kho của user
        var inventory = new InventoryItem
        {
            Id = Guid.NewGuid(),
            ProductId = selectedItem.ProductId,
            UserId = userId,
            Location = defaultAddress?.Province ?? "HCM",
            Status = InventoryItemStatus.Available,
            AddressId = defaultAddress?.Id,
            IsFromBlindBox = true,
            SourceCustomerBlindBoxId = customerBox.Id,
            Tier = selectedItem.RarityConfig.Name,
            CreatedAt = now,
            CreatedBy = userId,
            OrderDetailId = customerBox.OrderDetailId
        };

        // 5. Đánh dấu hộp đã được mở
        customerBox.IsOpened = true;
        customerBox.OpenedAt = now;

        // 6. Lưu thay đổi vào DB
        await _unitOfWork.InventoryItems.AddAsync(inventory);
        await _unitOfWork.CustomerBlindBoxes.Update(customerBox);
        await _unitOfWork.BlindBoxItems.Update(selectedItem);
        await _unitOfWork.SaveChangesAsync();
        
        // 7. Invalidate cache: per-inventory item (mới tạo) + user available items (listing)
        // Xóa cache chi tiết item nếu có
        var invCacheKey = ListingSharedCacheKeys.GetInventoryItem(inventory.Id);
        await _cacheService.RemoveAsync(invCacheKey);

        // Xóa cache danh sách items khả dụng của user (ListingService GetAvailableItemsForListingAsync)
        var userItemsKey = ListingSharedCacheKeys.GetUserAvailableItems(userId);
        await _cacheService.RemoveAsync(userItemsKey);

    }

    /// <summary>
    /// Cập nhật DropRate cho tất cả item trong BlindBox sau khi stock thay đổi
    /// </summary>
    /// <summary>
    /// Cập nhật DropRate cho tất cả item trong BlindBox sau khi stock thay đổi
    /// - Nếu có item Common hết hàng => disable box + gửi email cho Seller
    /// - Nếu còn stock => tính toán lại DropRate dựa trên Quantity và Weight
    /// </summary>
    private async Task UpdateDropRatesAfterUnboxingAsync(BlindBox blindBox)
    {
        // 1. Load toàn bộ items trong box (bao gồm RarityConfig + Product để log)
        var items = await _unitOfWork.BlindBoxItems.GetQueryable()
            .Include(i => i.RarityConfig)
            .Include(i => i.Product)
            .Where(i => i.BlindBoxId == blindBox.Id && !i.IsDeleted)
            .ToListAsync();

        if (!items.Any())
            return;

        // 2. Check rule: nếu có item Common mà hết hàng (Quantity == 0) → disable box
        var commonItem = items.FirstOrDefault(i => i.RarityConfig != null
                                                   && i.RarityConfig.Name == RarityName.Common
                                                   && i.Quantity == 0);
        if (commonItem != null)
        {
            blindBox.Status = BlindBoxStatus.Disabled;
            await _unitOfWork.BlindBoxes.Update(blindBox);
            await _unitOfWork.SaveChangesAsync();

            // Lấy seller để gửi email thông báo cập nhật stock
            var sellerUser = await _unitOfWork.Users
                .FirstOrDefaultAsync(u => u.Id == blindBox.Seller.UserId);

            if (sellerUser != null)
                await _emailService.SendCommonItemOutOfStockAsync(
                    sellerUser.Email,
                    sellerUser.FullName ?? sellerUser.Email,
                    blindBox.Name,
                    commonItem.Product?.Name ?? "Unknown Product"
                );

            _loggerService.Warn(
                $"[DropRate] BlindBox {blindBox.Id} bị disable vì Common '{commonItem.Product?.Name}' hết hàng."
            );
            return;
        }

        // 3. Log DropRate trước khi cập nhật
        var sbBefore = new StringBuilder();
        sbBefore.AppendLine($"[DropRate-BEFORE] BlindBox {blindBox.Id}:");
        foreach (var item in items.OrderByDescending(x => x.DropRate))
            sbBefore.AppendLine($"- {item.Product?.Name ?? "Unknown"} | " +
                                $"Rarity: {item.RarityConfig?.Name} | " +
                                $"Qty: {item.Quantity} | " +
                                $"DropRate: {item.DropRate:N2}%");

        _loggerService.Info(sbBefore.ToString());

        // 4. Convert sang DTO để gọi CalculateDropRates trong BlindBoxService
        var dtoItems = items.Select(i => new BlindBoxItemRequestDto
        {
            ProductId = i.ProductId,
            Quantity = i.Quantity,
            Weight = i.RarityConfig?.Weight ?? 1
        }).ToList();

        // 5. Gọi BlindBoxService.CalculateDropRates để tính toán lại drop rates
        var dropRates = _blindBoxService.CalculateDropRates(dtoItems);

        // 6. Map kết quả DropRate mới vào các BlindBoxItem trong DB
        foreach (var kvp in dropRates)
        {
            var dto = kvp.Key;
            var newRate = kvp.Value;

            var target = items.FirstOrDefault(x => x.ProductId == dto.ProductId);
            if (target != null)
            {
                target.DropRate = newRate;
                await _unitOfWork.BlindBoxItems.Update(target);
            }
        }

        await _unitOfWork.SaveChangesAsync();

        // 7. Log DropRate sau khi cập nhật
        var sbAfter = new StringBuilder();
        sbAfter.AppendLine($"[DropRate-AFTER] BlindBox {blindBox.Id}:");
        foreach (var item in items.OrderByDescending(x => x.DropRate))
            sbAfter.AppendLine($"- {item.Product?.Name ?? "Unknown"} | " +
                               $"Rarity: {item.RarityConfig?.Name} | " +
                               $"Qty: {item.Quantity} | " +
                               $"DropRate: {item.DropRate:N2}%");

        _loggerService.Info(sbAfter.ToString());
    }


    private async Task NotifyOutOfStockAsync(BlindBox blindBox, BlindBoxItem item)
    {
        blindBox.Status = BlindBoxStatus.Rejected;
        await _unitOfWork.BlindBoxes.Update(blindBox);

        var sellerUser = await _unitOfWork.Users.FirstOrDefaultAsync(u => u.Id == blindBox.Seller.UserId);
        if (sellerUser != null)
            await _notificationService.PushNotificationToUser(
                sellerUser.Id,
                new NotificationDto
                {
                    Title = $"Item hết hàng trong {blindBox.Name}",
                    Message = $"Sản phẩm '{item.Product.Name}' trong blind box đã hết số lượng.",
                    Type = NotificationType.System
                }
            );
        // TODO: Gửi email qua EmailService nếu có
    }

    private (BlindBoxItem? Item, decimal Roll, Dictionary<BlindBoxItem, decimal> Probabilities)
        GetRandomItemByProbability(List<BlindBoxItem> items, DateTime now)
    {
        var probabilities = new Dictionary<BlindBoxItem, decimal>();

        foreach (var item in items)
        {
            var pConfig = item.ProbabilityConfigs
                .Where(p => p.EffectiveFrom <= now && p.EffectiveTo >= now)
                .OrderByDescending(p => p.CreatedAt)
                .FirstOrDefault();

            probabilities[item] = pConfig?.Probability ?? 0;
        }

        var totalProbability = probabilities.Values.Sum();

        if (totalProbability <= 0)
        {
            _loggerService.Warn("[Gacha] Tổng xác suất bằng 0, không thể random.");
            return (null, 0, probabilities);
        }

        var sorted = probabilities
            .OrderByDescending(p => p.Value)
            .ThenBy(p => p.Key.ProductId)
            .ToList();

        // ✅ Log bảng sắp xếp
        var orderLog = new StringBuilder();
        orderLog.AppendLine("[Gacha] Thứ tự item sau khi sắp xếp để random:");
        decimal start = 0;
        foreach (var kvp in sorted)
        {
            var end = start + kvp.Value;
            var productName = kvp.Key.Product?.Name ?? "Unknown";
            var rarity = kvp.Key.RarityConfig?.Name.ToString() ?? "Unknown";
            orderLog.AppendLine(
                $"- {productName} (Rarity: {rarity}, DropRate: {kvp.Value:N2}%) → Range: [{start:N2} – {end:N2}]"
            );
            start = end;
        }

        _loggerService.Info(orderLog.ToString());

        // ✅ Sinh roll và chọn item theo khoảng
        var rand = new Random();
        var roll = (decimal)rand.NextDouble() * totalProbability;
        decimal cumulative = 0;
        BlindBoxItem? selectedItem = null;

        foreach (var kvp in sorted)
        {
            cumulative += kvp.Value;
            if (roll <= cumulative)
            {
                selectedItem = kvp.Key;
                break;
            }
        }

        return (selectedItem, roll, probabilities);
    }

    #endregion
}<|MERGE_RESOLUTION|>--- conflicted
+++ resolved
@@ -30,7 +30,7 @@
     private readonly INotificationService _notificationService;
     private readonly IUnitOfWork _unitOfWork;
     private readonly IHubContext<UnboxingHub> _notificationHub;
-    private readonly IAdminService _userService;
+    private readonly IUserService _userService;
     private readonly IBlindBoxService _blindBoxService;
     private readonly IEmailService _emailService;
     private readonly ICacheService _cacheService;
@@ -38,11 +38,7 @@
 
     public UnboxingService(ILoggerService loggerService, IUnitOfWork unitOfWork, IClaimsService claimsService,
         ICurrentTime currentTime, INotificationService notificationService, IHubContext<UnboxingHub> notificationHub,
-<<<<<<< HEAD
-        IAdminService userService, IBlindBoxService blindBoxService, IEmailService emailService)
-=======
         IUserService userService, IBlindBoxService blindBoxService, IEmailService emailService, ICacheService cacheService)
->>>>>>> f60a341a
     {
         _loggerService = loggerService;
         _unitOfWork = unitOfWork;
