--- conflicted
+++ resolved
@@ -72,33 +72,6 @@
         if (dto.ProductId == null && dto.BlindBoxId == null)
             throw ErrorHelper.BadRequest("Phải chọn sản phẩm hoặc blind box.");
 
-        // Kiểm tra tồn tại và lấy giá
-        decimal unitPrice;
-        if (dto.ProductId.HasValue)
-        {
-            var product = await _unitOfWork.Products.GetByIdAsync(dto.ProductId.Value);
-            if (product == null || product.IsDeleted)
-                throw ErrorHelper.NotFound("Sản phẩm không tồn tại.");
-            if (product.Stock < dto.Quantity)
-                throw ErrorHelper.BadRequest("Sản phẩm không đủ tồn kho.");
-            unitPrice = product.Price;
-        }
-        else
-        {
-            var blindBox = await _unitOfWork.BlindBoxes.GetByIdAsync(dto.BlindBoxId.Value);
-            if (blindBox == null || blindBox.IsDeleted)
-                throw ErrorHelper.NotFound("Blind box không tồn tại.");
-            unitPrice = blindBox.Price;
-        }
-
-        // Kiểm tra đã có trong cart chưa
-        var existed = await _unitOfWork.CartItems.FirstOrDefaultAsync(c => c.UserId == userId
-                                                                           && c.ProductId == dto.ProductId
-                                                                           && c.BlindBoxId == dto.BlindBoxId
-                                                                           && !c.IsDeleted
-        );
-
-<<<<<<< HEAD
             // Kiểm tra tồn tại và lấy giá
             decimal unitPrice;
             if (dto.ProductId.HasValue)
@@ -118,24 +91,13 @@
                 unitPrice = blindBox.Price;
             }
 
-            // Kiểm tra đã có trong cart chưa
-            var existed = await _unitOfWork.CartItems.FirstOrDefaultAsync(
-                c => c.UserId == userId
-                    && c.ProductId == dto.ProductId
-                    && c.BlindBoxId == dto.BlindBoxId
-                    && !c.IsDeleted
-            );
-
-            if (existed != null)
-            {
-                existed.Quantity += dto.Quantity;
-                existed.UnitPrice = unitPrice;
-                existed.TotalPrice = existed.Quantity * unitPrice;
-                existed.UpdatedAt = DateTime.UtcNow;
-                await _unitOfWork.CartItems.Update(existed);
-            }
-            else
-=======
+        // Kiểm tra đã có trong cart chưa
+        var existed = await _unitOfWork.CartItems.FirstOrDefaultAsync(c => c.UserId == userId
+                                                                           && c.ProductId == dto.ProductId
+                                                                           && c.BlindBoxId == dto.BlindBoxId
+                                                                           && !c.IsDeleted
+        );
+
         if (existed != null)
         {
             existed.Quantity += dto.Quantity;
@@ -147,7 +109,6 @@
         else
         {
             var cartItem = new CartItem
->>>>>>> 39017444
             {
                 UserId = userId,
                 ProductId = dto.ProductId,
