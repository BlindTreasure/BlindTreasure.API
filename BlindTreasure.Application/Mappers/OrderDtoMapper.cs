--- conflicted
+++ resolved
@@ -17,19 +17,12 @@
         if (!inventoryItems.Any())
             return;
 
-<<<<<<< HEAD
-        var total = inventoryItems.Count;
-        var requested = inventoryItems.Count(ii => ii.Status == InventoryItemStatus.Shipment_requested);
-        var delivering = inventoryItems.Count(ii => ii.Status == InventoryItemStatus.Delivering);
-        var available = inventoryItems.Count(ii => ii.Status == InventoryItemStatus.Available);
-=======
         int total = inventoryItems.Count;
         Console.WriteLine($"Updating OrderDetail {orderDetail.Id} with {total} inventory items.");
 
         int requested = inventoryItems.Count(ii => ii.Status == InventoryItemStatus.Shipment_requested);
         int delivering = inventoryItems.Count(ii => ii.Status == InventoryItemStatus.Delivering);
         int available = inventoryItems.Count(ii => ii.Status == InventoryItemStatus.Available);
->>>>>>> 32aaabe1
 
         Console.WriteLine($"Inventory item quantity with status: Requested: {requested}, Delivering: {delivering}, Available: {available}");
 
