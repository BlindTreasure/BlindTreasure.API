﻿using BlindTreasure.Domain.DTOs.InventoryItemDTOs;
using BlindTreasure.Domain.DTOs.OrderDTOs;
using BlindTreasure.Domain.DTOs.PaymentDTOs;
using BlindTreasure.Domain.DTOs.ShipmentDTOs;
using BlindTreasure.Domain.DTOs.TransactionDTOs;
using BlindTreasure.Domain.Entities;
using BlindTreasure.Domain.Enums;
using Microsoft.IdentityModel.Tokens;

namespace BlindTreasure.Application.Mappers;

public static class OrderDtoMapper
{
    public static void UpdateOrderDetailStatusAndLogs(OrderDetail orderDetail)
    {
        var inventoryItems = orderDetail.InventoryItems?.ToList() ?? new List<InventoryItem>();
        if (!inventoryItems.Any())
            return;

<<<<<<< HEAD
        int total = inventoryItems.Count;
        int requested = inventoryItems.Count(ii => ii.Status == InventoryItemStatus.Shipment_requested);
        int delivering = inventoryItems.Count(ii => ii.Status == InventoryItemStatus.Delivering);
        int available = inventoryItems.Count(ii => ii.Status == InventoryItemStatus.Available);
=======
        var total = inventoryItems.Count;
        var requested = inventoryItems.Count(ii => ii.Status == InventoryItemStatus.Shipment_requested);
        var delivering = inventoryItems.Count(ii => ii.Status == InventoryItemStatus.Delivering);
>>>>>>> fefc5fbc

        var oldStatus = orderDetail.Status;

        // Trạng thái SHIPPING_REQUESTED
        if (requested == total)
            orderDetail.Status = OrderDetailItemStatus.SHIPPING_REQUESTED;
        else if (requested > 0)
            orderDetail.Status = OrderDetailItemStatus.PARTIALLY_SHIPPING_REQUESTED;

        // Trạng thái DELIVERING
        if (delivering == total)
            orderDetail.Status = OrderDetailItemStatus.DELIVERING;
        else if (delivering > 0)
            orderDetail.Status = OrderDetailItemStatus.PARTIALLY_DELIVERING;

        // Nếu tất cả đều Available (chưa yêu cầu ship, đã về kho)
        if (available == total)
            orderDetail.Status = OrderDetailItemStatus.IN_INVENTORY;

        // Nếu chưa có inventory nào được request ship/delivering/available thì giữ nguyên (PENDING)

        // Ghi log thay đổi trạng thái nếu có
        if (orderDetail.Status != oldStatus)
            orderDetail.Logs +=
                $"\n[{DateTime.UtcNow:yyyy-MM-dd HH:mm:ss}] Status changed: {oldStatus} → {orderDetail.Status}";

        // Ghi log trạng thái inventory item hiện tại
        var logLines = inventoryItems
            .Select(ii => $"[{DateTime.UtcNow:yyyy-MM-dd HH:mm:ss}] InventoryItem {ii.Id}: {ii.Status}")
            .ToList();
        orderDetail.Logs += "\n" + string.Join("\n", logLines);
    }

    public static OrderDto ToOrderDto(Order order)
    {
        try
        {
            return new OrderDto
            {
                Id = order.Id,
                Status = order.Status,
                TotalAmount = order.TotalAmount,
                FinalAmount = order.TotalAmount,
                PlacedAt = order.PlacedAt,
                CompletedAt = order.CompletedAt,
                ShippingAddress = order.ShippingAddress != null
                    ? ToOrderAddressDto(order.ShippingAddress)
                    : null,
                Details = order.OrderDetails?.Select(ToOrderDetailDtoFullIncluded).ToList() ??
                          new List<OrderDetailDto>(),
                Payment = order.Payment != null ? ToPaymentDto(order.Payment) : null,
                TotalShippingFee = order.TotalShippingFee ?? 0
            };
        }
        catch (Exception ex)
        {
            throw new Exception(ex.Message);
        }
    }

    public static OrderDetailDto ToOrderDetailDto(OrderDetail od)
    {
        return new OrderDetailDto
        {
            Id = od.Id,
            Logs = od.Logs,
            ProductId = od.ProductId,
            ProductName = od.Product?.Name,
            ProductImages = od.Product?.ImageUrls,
            BlindBoxId = od.BlindBoxId,
            BlindBoxName = od.BlindBox?.Name,
            BlindBoxImage = od.BlindBox?.ImageUrl,
            Quantity = od.Quantity,
            UnitPrice = od.UnitPrice,
            TotalPrice = od.TotalPrice,
            Status = od.Status
            //Shipments = od.Shipments?.Select(ShipmentDtoMapper.ToShipmentDto).ToList() ?? new List<ShipmentDto>()
        };
    }

    public static OrderDetailDto ToOrderDetailDtoFullIncluded(OrderDetail od)
    {
        var result = ToOrderDetailDto(od);

        result.InventoryItems = od.InventoryItems?.Select(InventoryItemMapper.ToInventoryItemDto).ToList() ??
                                new List<InventoryItemDto>();
        if (result.Shipments.IsNullOrEmpty())
            result.Shipments = od.Shipments?.Select(ShipmentDtoMapper.ToShipmentDto).ToList() ??
                               new List<ShipmentDto>();

        return result;
    }


    public static OrderAddressDto ToOrderAddressDto(Address address)
    {
        return new OrderAddressDto
        {
            Id = address.Id,
            FullName = address.FullName,
            Phone = address.Phone,
            AddressLine = address.AddressLine,
            City = address.City,
            Province = address.Province,
            PostalCode = address.PostalCode,
            Country = address.Country
        };
    }

    public static PaymentDto ToPaymentDto(Payment payment)
    {
        return new PaymentDto
        {
            Id = payment.Id,
            OrderId = payment.OrderId,
            Amount = payment.Amount,
            DiscountRate = payment.DiscountRate,
            NetAmount = payment.NetAmount,
            Method = payment.Method,
            Status = payment.Status,
            PaymentIntentId = payment.PaymentIntentId,
            PaidAt = payment.PaidAt,
            RefundedAmount = payment.RefundedAmount,
            Transactions = payment.Transactions?.Select(ToTransactionDto).ToList() ?? new List<TransactionDto>()
        };
    }

    public static TransactionDto ToTransactionDto(Transaction t)
    {
        return new TransactionDto
        {
            Id = t.Id,
            Type = t.Type,
            Amount = t.Amount,
            Currency = t.Currency,
            Status = t.Status,
            OccurredAt = t.OccurredAt,
            ExternalRef = t.ExternalRef
        };
    }
}<|MERGE_RESOLUTION|>--- conflicted
+++ resolved
@@ -17,16 +17,10 @@
         if (!inventoryItems.Any())
             return;
 
-<<<<<<< HEAD
         int total = inventoryItems.Count;
         int requested = inventoryItems.Count(ii => ii.Status == InventoryItemStatus.Shipment_requested);
         int delivering = inventoryItems.Count(ii => ii.Status == InventoryItemStatus.Delivering);
         int available = inventoryItems.Count(ii => ii.Status == InventoryItemStatus.Available);
-=======
-        var total = inventoryItems.Count;
-        var requested = inventoryItems.Count(ii => ii.Status == InventoryItemStatus.Shipment_requested);
-        var delivering = inventoryItems.Count(ii => ii.Status == InventoryItemStatus.Delivering);
->>>>>>> fefc5fbc
 
         var oldStatus = orderDetail.Status;
 
